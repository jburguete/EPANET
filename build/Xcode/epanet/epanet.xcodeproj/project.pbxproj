--- conflicted
+++ resolved
@@ -25,7 +25,6 @@
 		22322F941068369500641384 /* rules.c in Sources */ = {isa = PBXBuildFile; fileRef = 22322F7F1068369500641384 /* rules.c */; };
 		22322F951068369500641384 /* smatrix.c in Sources */ = {isa = PBXBuildFile; fileRef = 22322F801068369500641384 /* smatrix.c */; };
 		22322F961068369500641384 /* text.h in Headers */ = {isa = PBXBuildFile; fileRef = 22322F811068369500641384 /* text.h */; };
-		22322F971068369500641384 /* toolkit.h in Headers */ = {isa = PBXBuildFile; fileRef = 22322F821068369500641384 /* toolkit.h */; };
 		22322F981068369500641384 /* types.h in Headers */ = {isa = PBXBuildFile; fileRef = 22322F831068369500641384 /* types.h */; };
 		22322F991068369500641384 /* vars.h in Headers */ = {isa = PBXBuildFile; fileRef = 22322F841068369500641384 /* vars.h */; };
 		22322F9A1068369500641384 /* epanet.c in Sources */ = {isa = PBXBuildFile; fileRef = 22322F711068369500641384 /* epanet.c */; };
@@ -42,10 +41,6 @@
 		22322FA51068369500641384 /* rules.c in Sources */ = {isa = PBXBuildFile; fileRef = 22322F7F1068369500641384 /* rules.c */; };
 		22322FA61068369500641384 /* smatrix.c in Sources */ = {isa = PBXBuildFile; fileRef = 22322F801068369500641384 /* smatrix.c */; };
 		22322FAA106836BC00641384 /* epanet2.h in Headers */ = {isa = PBXBuildFile; fileRef = 22322FA9106836B000641384 /* epanet2.h */; };
-<<<<<<< HEAD
-		22EF555716BC744C00F3988A /* testLemonTiger.cpp in Sources */ = {isa = PBXBuildFile; fileRef = 22EF555516BC744C00F3988A /* testLemonTiger.cpp */; };
-		22EF555A16BC7FF500F3988A /* libepanet.dylib in Frameworks */ = {isa = PBXBuildFile; fileRef = D2AAC0630554660B00DB518D /* libepanet.dylib */; };
-=======
 		2255753F17551234009946B1 /* epanet.c in Sources */ = {isa = PBXBuildFile; fileRef = 22322F711068369500641384 /* epanet.c */; };
 		2255754017551234009946B1 /* hash.c in Sources */ = {isa = PBXBuildFile; fileRef = 22322F731068369500641384 /* hash.c */; };
 		2255754117551234009946B1 /* hydraul.c in Sources */ = {isa = PBXBuildFile; fileRef = 22322F751068369500641384 /* hydraul.c */; };
@@ -59,7 +54,6 @@
 		2255754917551234009946B1 /* report.c in Sources */ = {isa = PBXBuildFile; fileRef = 22322F7E1068369500641384 /* report.c */; };
 		2255754A17551234009946B1 /* rules.c in Sources */ = {isa = PBXBuildFile; fileRef = 22322F7F1068369500641384 /* rules.c */; };
 		2255754B17551234009946B1 /* smatrix.c in Sources */ = {isa = PBXBuildFile; fileRef = 22322F801068369500641384 /* smatrix.c */; };
->>>>>>> 3e92016b
 /* End PBXBuildFile section */
 
 /* Begin PBXContainerItemProxy section */
@@ -70,26 +64,7 @@
 			remoteGlobalIDString = D2AAC0620554660B00DB518D;
 			remoteInfo = epanet;
 		};
-		2259CEF416C0A54F00A35F5E /* PBXContainerItemProxy */ = {
-			isa = PBXContainerItemProxy;
-			containerPortal = 08FB7793FE84155DC02AAC07 /* Project object */;
-			proxyType = 1;
-			remoteGlobalIDString = D2AAC0620554660B00DB518D;
-			remoteInfo = epanet;
-		};
 /* End PBXContainerItemProxy section */
-
-/* Begin PBXCopyFilesBuildPhase section */
-		22EF554A16BC740400F3988A /* CopyFiles */ = {
-			isa = PBXCopyFilesBuildPhase;
-			buildActionMask = 2147483647;
-			dstPath = /usr/share/man/man1/;
-			dstSubfolderSpec = 0;
-			files = (
-			);
-			runOnlyForDeploymentPostprocessing = 1;
-		};
-/* End PBXCopyFilesBuildPhase section */
 
 /* Begin PBXFileReference section */
 		22322F66106833BB00641384 /* runepanet */ = {isa = PBXFileReference; explicitFileType = "compiled.mach-o.executable"; includeInIndex = 0; path = runepanet; sourceTree = BUILT_PRODUCTS_DIR; };
@@ -111,18 +86,10 @@
 		22322F7F1068369500641384 /* rules.c */ = {isa = PBXFileReference; fileEncoding = 4; lastKnownFileType = sourcecode.c.c; name = rules.c; path = ../../../src/rules.c; sourceTree = SOURCE_ROOT; };
 		22322F801068369500641384 /* smatrix.c */ = {isa = PBXFileReference; fileEncoding = 4; lastKnownFileType = sourcecode.c.c; name = smatrix.c; path = ../../../src/smatrix.c; sourceTree = SOURCE_ROOT; };
 		22322F811068369500641384 /* text.h */ = {isa = PBXFileReference; fileEncoding = 4; lastKnownFileType = sourcecode.c.h; name = text.h; path = ../../../src/text.h; sourceTree = SOURCE_ROOT; };
-		22322F821068369500641384 /* toolkit.h */ = {isa = PBXFileReference; fileEncoding = 4; lastKnownFileType = sourcecode.c.h; name = toolkit.h; path = ../../../src/toolkit.h; sourceTree = SOURCE_ROOT; };
 		22322F831068369500641384 /* types.h */ = {isa = PBXFileReference; fileEncoding = 4; lastKnownFileType = sourcecode.c.h; name = types.h; path = ../../../src/types.h; sourceTree = SOURCE_ROOT; };
 		22322F841068369500641384 /* vars.h */ = {isa = PBXFileReference; fileEncoding = 4; lastKnownFileType = sourcecode.c.h; name = vars.h; path = ../../../src/vars.h; sourceTree = SOURCE_ROOT; };
-<<<<<<< HEAD
-		22322FA9106836B000641384 /* epanet2.h */ = {isa = PBXFileReference; fileEncoding = 4; lastKnownFileType = sourcecode.c.h; name = epanet2.h; path = ../../../include/epanet2.h; sourceTree = SOURCE_ROOT; };
-		22EF554C16BC740400F3988A /* TestLemonTiger */ = {isa = PBXFileReference; explicitFileType = "compiled.mach-o.executable"; includeInIndex = 0; path = TestLemonTiger; sourceTree = BUILT_PRODUCTS_DIR; };
-		22EF555516BC744C00F3988A /* testLemonTiger.cpp */ = {isa = PBXFileReference; fileEncoding = 4; lastKnownFileType = sourcecode.cpp.cpp; name = testLemonTiger.cpp; path = ../../../src/testLemonTiger.cpp; sourceTree = "<group>"; };
-		22EF555616BC744C00F3988A /* testLemonTiger.h */ = {isa = PBXFileReference; fileEncoding = 4; lastKnownFileType = sourcecode.c.h; name = testLemonTiger.h; path = ../../../src/testLemonTiger.h; sourceTree = "<group>"; };
-=======
 		22322FA9106836B000641384 /* epanet2.h */ = {isa = PBXFileReference; fileEncoding = 4; lastKnownFileType = sourcecode.c.h; lineEnding = 2; name = epanet2.h; path = ../../../include/epanet2.h; sourceTree = SOURCE_ROOT; xcLanguageSpecificationIdentifier = xcode.lang.objcpp; };
 		2255753B17551217009946B1 /* libepanet-static.a */ = {isa = PBXFileReference; explicitFileType = archive.ar; includeInIndex = 0; path = "libepanet-static.a"; sourceTree = BUILT_PRODUCTS_DIR; };
->>>>>>> 3e92016b
 		D2AAC0630554660B00DB518D /* libepanet.dylib */ = {isa = PBXFileReference; explicitFileType = "compiled.mach-o.dylib"; includeInIndex = 0; path = libepanet.dylib; sourceTree = BUILT_PRODUCTS_DIR; };
 /* End PBXFileReference section */
 
@@ -134,18 +101,10 @@
 			);
 			runOnlyForDeploymentPostprocessing = 0;
 		};
-<<<<<<< HEAD
-		22EF554916BC740400F3988A /* Frameworks */ = {
-			isa = PBXFrameworksBuildPhase;
-			buildActionMask = 2147483647;
-			files = (
-				22EF555A16BC7FF500F3988A /* libepanet.dylib in Frameworks */,
-=======
 		2255753817551217009946B1 /* Frameworks */ = {
 			isa = PBXFrameworksBuildPhase;
 			buildActionMask = 2147483647;
 			files = (
->>>>>>> 3e92016b
 			);
 			runOnlyForDeploymentPostprocessing = 0;
 		};
@@ -191,7 +150,6 @@
 				22322F7F1068369500641384 /* rules.c */,
 				22322F801068369500641384 /* smatrix.c */,
 				22322F811068369500641384 /* text.h */,
-				22322F821068369500641384 /* toolkit.h */,
 				22322F831068369500641384 /* types.h */,
 				22322F841068369500641384 /* vars.h */,
 			);
@@ -203,11 +161,7 @@
 			children = (
 				D2AAC0630554660B00DB518D /* libepanet.dylib */,
 				22322F66106833BB00641384 /* runepanet */,
-<<<<<<< HEAD
-				22EF554C16BC740400F3988A /* TestLemonTiger */,
-=======
 				2255753B17551217009946B1 /* libepanet-static.a */,
->>>>>>> 3e92016b
 			);
 			name = Products;
 			sourceTree = "<group>";
@@ -223,8 +177,6 @@
 		2298EBDB16B17DBD0088A6DC /* LemonTiger */ = {
 			isa = PBXGroup;
 			children = (
-				22EF555516BC744C00F3988A /* testLemonTiger.cpp */,
-				22EF555616BC744C00F3988A /* testLemonTiger.h */,
 			);
 			name = LemonTiger;
 			sourceTree = "<group>";
@@ -249,7 +201,6 @@
 				22322F891068369500641384 /* hash.h in Headers */,
 				22322F901068369500641384 /* mempool.h in Headers */,
 				22322F961068369500641384 /* text.h in Headers */,
-				22322F971068369500641384 /* toolkit.h in Headers */,
 				22322F981068369500641384 /* types.h in Headers */,
 				22322F991068369500641384 /* vars.h in Headers */,
 			);
@@ -275,15 +226,6 @@
 			productReference = 22322F66106833BB00641384 /* runepanet */;
 			productType = "com.apple.product-type.tool";
 		};
-<<<<<<< HEAD
-		22EF554B16BC740400F3988A /* TestLemonTiger */ = {
-			isa = PBXNativeTarget;
-			buildConfigurationList = 22EF555416BC740400F3988A /* Build configuration list for PBXNativeTarget "TestLemonTiger" */;
-			buildPhases = (
-				22EF554816BC740400F3988A /* Sources */,
-				22EF554916BC740400F3988A /* Frameworks */,
-				22EF554A16BC740400F3988A /* CopyFiles */,
-=======
 		2255753A17551217009946B1 /* epanet-static */ = {
 			isa = PBXNativeTarget;
 			buildConfigurationList = 2255753E17551217009946B1 /* Build configuration list for PBXNativeTarget "epanet-static" */;
@@ -291,25 +233,15 @@
 				2255753717551217009946B1 /* Sources */,
 				2255753817551217009946B1 /* Frameworks */,
 				2255753917551217009946B1 /* Headers */,
->>>>>>> 3e92016b
 			);
 			buildRules = (
 			);
 			dependencies = (
-<<<<<<< HEAD
-				2259CEF516C0A54F00A35F5E /* PBXTargetDependency */,
-			);
-			name = TestLemonTiger;
-			productName = TestLemonTiger;
-			productReference = 22EF554C16BC740400F3988A /* TestLemonTiger */;
-			productType = "com.apple.product-type.tool";
-=======
 			);
 			name = "epanet-static";
 			productName = "epanet-static";
 			productReference = 2255753B17551217009946B1 /* libepanet-static.a */;
 			productType = "com.apple.product-type.library.static";
->>>>>>> 3e92016b
 		};
 		D2AAC0620554660B00DB518D /* epanet */ = {
 			isa = PBXNativeTarget;
@@ -352,11 +284,7 @@
 			targets = (
 				D2AAC0620554660B00DB518D /* epanet */,
 				22322F65106833BB00641384 /* runepanet */,
-<<<<<<< HEAD
-				22EF554B16BC740400F3988A /* TestLemonTiger */,
-=======
 				2255753A17551217009946B1 /* epanet-static */,
->>>>>>> 3e92016b
 			);
 		};
 /* End PBXProject section */
@@ -382,13 +310,6 @@
 			);
 			runOnlyForDeploymentPostprocessing = 0;
 		};
-<<<<<<< HEAD
-		22EF554816BC740400F3988A /* Sources */ = {
-			isa = PBXSourcesBuildPhase;
-			buildActionMask = 2147483647;
-			files = (
-				22EF555716BC744C00F3988A /* testLemonTiger.cpp in Sources */,
-=======
 		2255753717551217009946B1 /* Sources */ = {
 			isa = PBXSourcesBuildPhase;
 			buildActionMask = 2147483647;
@@ -406,7 +327,6 @@
 				2255754917551234009946B1 /* report.c in Sources */,
 				2255754A17551234009946B1 /* rules.c in Sources */,
 				2255754B17551234009946B1 /* smatrix.c in Sources */,
->>>>>>> 3e92016b
 			);
 			runOnlyForDeploymentPostprocessing = 0;
 		};
@@ -438,11 +358,6 @@
 			target = D2AAC0620554660B00DB518D /* epanet */;
 			targetProxy = 22322FAF1068370B00641384 /* PBXContainerItemProxy */;
 		};
-		2259CEF516C0A54F00A35F5E /* PBXTargetDependency */ = {
-			isa = PBXTargetDependency;
-			target = D2AAC0620554660B00DB518D /* epanet */;
-			targetProxy = 2259CEF416C0A54F00A35F5E /* PBXContainerItemProxy */;
-		};
 /* End PBXTargetDependency section */
 
 /* Begin XCBuildConfiguration section */
@@ -496,11 +411,7 @@
 				GCC_WARN_UNUSED_VARIABLE = YES;
 				HEADER_SEARCH_PATHS = macinclude;
 				ONLY_ACTIVE_ARCH = YES;
-<<<<<<< HEAD
-				SDKROOT = macosx;
-=======
 				SDKROOT = "";
->>>>>>> 3e92016b
 			};
 			name = Debug;
 		};
@@ -518,11 +429,7 @@
 				GCC_WARN_UNINITIALIZED_AUTOS = YES;
 				GCC_WARN_UNUSED_VARIABLE = YES;
 				HEADER_SEARCH_PATHS = macinclude;
-<<<<<<< HEAD
-				SDKROOT = macosx;
-=======
 				SDKROOT = "";
->>>>>>> 3e92016b
 			};
 			name = Release;
 		};
@@ -558,41 +465,13 @@
 			};
 			name = Release;
 		};
-<<<<<<< HEAD
-		22EF555216BC740400F3988A /* Debug */ = {
-=======
 		2255753C17551217009946B1 /* Debug */ = {
->>>>>>> 3e92016b
 			isa = XCBuildConfiguration;
 			buildSettings = {
 				ALWAYS_SEARCH_USER_PATHS = NO;
 				ARCHS = "$(ARCHS_STANDARD_64_BIT)";
 				CLANG_CXX_LANGUAGE_STANDARD = "gnu++0x";
 				CLANG_CXX_LIBRARY = "libc++";
-<<<<<<< HEAD
-				CLANG_WARN_CONSTANT_CONVERSION = YES;
-				CLANG_WARN_EMPTY_BODY = YES;
-				CLANG_WARN_ENUM_CONVERSION = YES;
-				CLANG_WARN_INT_CONVERSION = YES;
-				CLANG_WARN__DUPLICATE_METHOD_MATCH = YES;
-				COPY_PHASE_STRIP = NO;
-				GCC_DYNAMIC_NO_PIC = NO;
-				GCC_ENABLE_OBJC_EXCEPTIONS = YES;
-				GCC_PREPROCESSOR_DEFINITIONS = (
-					"DEBUG=1",
-					"$(inherited)",
-				);
-				GCC_SYMBOLS_PRIVATE_EXTERN = NO;
-				GCC_WARN_64_TO_32_BIT_CONVERSION = YES;
-				GCC_WARN_UNINITIALIZED_AUTOS = YES;
-				MACOSX_DEPLOYMENT_TARGET = 10.8;
-				PRODUCT_NAME = "$(TARGET_NAME)";
-				SDKROOT = "";
-			};
-			name = Debug;
-		};
-		22EF555316BC740400F3988A /* Release */ = {
-=======
 				CLANG_WARN_EMPTY_BODY = YES;
 				COPY_PHASE_STRIP = NO;
 				EXECUTABLE_PREFIX = lib;
@@ -608,28 +487,12 @@
 			name = Debug;
 		};
 		2255753D17551217009946B1 /* Release */ = {
->>>>>>> 3e92016b
 			isa = XCBuildConfiguration;
 			buildSettings = {
 				ALWAYS_SEARCH_USER_PATHS = NO;
 				ARCHS = "$(ARCHS_STANDARD_64_BIT)";
 				CLANG_CXX_LANGUAGE_STANDARD = "gnu++0x";
 				CLANG_CXX_LIBRARY = "libc++";
-<<<<<<< HEAD
-				CLANG_WARN_CONSTANT_CONVERSION = YES;
-				CLANG_WARN_EMPTY_BODY = YES;
-				CLANG_WARN_ENUM_CONVERSION = YES;
-				CLANG_WARN_INT_CONVERSION = YES;
-				CLANG_WARN__DUPLICATE_METHOD_MATCH = YES;
-				COPY_PHASE_STRIP = YES;
-				DEBUG_INFORMATION_FORMAT = "dwarf-with-dsym";
-				GCC_ENABLE_OBJC_EXCEPTIONS = YES;
-				GCC_WARN_64_TO_32_BIT_CONVERSION = YES;
-				GCC_WARN_UNINITIALIZED_AUTOS = YES;
-				MACOSX_DEPLOYMENT_TARGET = 10.8;
-				PRODUCT_NAME = "$(TARGET_NAME)";
-				SDKROOT = "";
-=======
 				CLANG_WARN_EMPTY_BODY = YES;
 				COPY_PHASE_STRIP = YES;
 				DEBUG_INFORMATION_FORMAT = "dwarf-with-dsym";
@@ -640,7 +503,6 @@
 				MACOSX_DEPLOYMENT_TARGET = 10.8;
 				PRODUCT_NAME = "$(TARGET_NAME)";
 				SDKROOT = macosx;
->>>>>>> 3e92016b
 			};
 			name = Release;
 		};
@@ -674,19 +536,11 @@
 			defaultConfigurationIsVisible = 0;
 			defaultConfigurationName = Release;
 		};
-<<<<<<< HEAD
-		22EF555416BC740400F3988A /* Build configuration list for PBXNativeTarget "TestLemonTiger" */ = {
-			isa = XCConfigurationList;
-			buildConfigurations = (
-				22EF555216BC740400F3988A /* Debug */,
-				22EF555316BC740400F3988A /* Release */,
-=======
 		2255753E17551217009946B1 /* Build configuration list for PBXNativeTarget "epanet-static" */ = {
 			isa = XCConfigurationList;
 			buildConfigurations = (
 				2255753C17551217009946B1 /* Debug */,
 				2255753D17551217009946B1 /* Release */,
->>>>>>> 3e92016b
 			);
 			defaultConfigurationIsVisible = 0;
 			defaultConfigurationName = Release;
