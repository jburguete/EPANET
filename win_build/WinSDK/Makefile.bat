--- conflicted
+++ resolved
@@ -21,15 +21,9 @@
 If %ERRORLEVEL% == 1 (
 	CALL "%SDK_PATH%bin\"SetEnv.cmd /x64 /release
 	rem : create EPANET2.DLL
-<<<<<<< HEAD
-	cl -o epanet2.dll epanet.c hash.c hydraul.c hydcoeffs.c hydsolver.c hydstatus.c genmmd.c inpfile.c input1.c input2.c input3.c mempool.c output.c quality.c report.c rules.c smatrix.c /I ..\include /I ..\run /link /DLL 
-	rem : create EPANET2.EXE
-	cl -o epanet2.exe epanet.c ..\run\main.c hash.c hydraul.c hydcoeffs.c hydsolver.c hydstatus.c genmmd.c inpfile.c input1.c input2.c input3.c mempool.c output.c quality.c report.c rules.c smatrix.c /I ..\include /I ..\run /I ..\src /link
-=======
 	cl -o epanet2.dll epanet.c util\errormanager.c hash.c hydraul.c hydcoeffs.c hydsolver.c inpfile.c input1.c input2.c input3.c mempool.c output.c quality.c report.c rules.c smatrix.c genmmd.c /I ..\include /I ..\run /link /DLL 
 	rem : create EPANET2.EXE
 	cl -o epanet2.exe epanet.c util\errormanager.c ..\run\main.c hash.c hydraul.c hydcoeffs.c hydsolver.c inpfile.c input1.c input2.c input3.c mempool.c output.c quality.c report.c rules.c smatrix.c genmmd.c /I ..\include /I ..\run /I ..\src /link
->>>>>>> a2fdd86a
 	md "%Build_PATH%"\64bit
 	move /y "%SRC_PATH%"\*.dll "%Build_PATH%"\64bit
 	move /y "%SRC_PATH%"\*.exe "%Build_PATH%"\64bit
@@ -41,15 +35,9 @@
 CALL "%SDK_PATH%bin\"SetEnv.cmd /x86 /release
 echo "32 bit with epanet2.def mapping"
 rem : create EPANET2.DLL
-<<<<<<< HEAD
-cl -o epanet2.dll epanet.c hash.c hydraul.c hydcoeffs.c hydsolver.c hydstatus.c genmmd.c inpfile.c input1.c input2.c input3.c mempool.c output.c quality.c report.c rules.c smatrix.c /I ..\include /I ..\run /link /DLL /def:..\win_build\WinSDK\epanet2.def /MAP
-rem : create EPANET2.EXE
-cl -o epanet2.exe epanet.c ..\run\main.c hash.c hydraul.c hydcoeffs.c hydstatus.c genmmd.c hydsolver.c inpfile.c input1.c input2.c input3.c mempool.c output.c quality.c report.c rules.c smatrix.c /I ..\include /I ..\run /I ..\src /link
-=======
 cl -o epanet2.dll epanet.c util\errormanager.c hash.c hydraul.c hydcoeffs.c hydsolver.c inpfile.c input1.c input2.c input3.c mempool.c output.c quality.c report.c rules.c smatrix.c genmmd.c /I ..\include /I ..\run /link /DLL /def:..\win_build\WinSDK\epanet2.def /MAP
 rem : create EPANET2.EXE
 cl -o epanet2.exe epanet.c util\errormanager.c ..\run\main.c hash.c hydraul.c hydcoeffs.c hydsolver.c inpfile.c input1.c input2.c input3.c mempool.c output.c quality.c report.c rules.c smatrix.c genmmd.c /I ..\include /I ..\run /I ..\src /link
->>>>>>> a2fdd86a
 md "%Build_PATH%"\32bit
 move /y "%SRC_PATH%"\*.dll "%Build_PATH%"\32bit
 move /y "%SRC_PATH%"\*.exe "%Build_PATH%"\32bit
@@ -62,4 +50,4 @@
 del "%SRC_PATH%"\*.map
 del "%SRC_PATH%"\*.tmp
 
-cd "%Build_PATH%"
+cd "%Build_PATH%"