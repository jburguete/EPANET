/*
*******************************************************************************
                                                                      
QUALITY.C -- Water Quality Simulator for EPANET Program         
                                                                      
VERSION:    2.00
DATE:       5/29/00
            9/7/00
            10/25/00
            8/15/07    (2.00.11)
            2/14/08    (2.00.12)
AUTHOR:     L. Rossman
            US EPA - NRMRL
                                                                      
  This module contains the network water quality simulator.           
                                                                      
  For each time period, hydraulic results are read in from the        
  binary file HydFile, hydraulic and water quality results are        
  written to the binary output file OutFile (if the current period    
  is a reporting period), and the water quality is transported
  and reacted over the duration of the time period.                                      

  The entry points for this module are:
    openqual()   -- called from ENopenQ() in EPANET.C
    initqual()   -- called from ENinitQ() in EPANET.C
    runqual()    -- called from ENrunQ() in EPANET.C
    nextqual()   -- called from ENnextQ() in EPANET.C
    stepqual()   -- called from ENstepQ() in EPANET.C
    closequal()  -- called from ENcloseQ() in EPANET.C
                                                                      
  Calls are made to:
    AllocInit()
    Alloc()
    AllocFree()   
  in MEMPOOL.C to utilize a memory pool to prevent excessive malloc'ing  
  when constantly creating and destroying pipe sub-segments during    
  the water quality transport calculations.

  Calls are also made to:
    readhyd()
    readhydstep()
    savenetdata()
    saveoutput()
    savefinaloutput()
  in OUTPUT.C to retrieve hydraulic results and save all results.

******************************************************************************* 
*/

#include <stdio.h>
#include <string.h>
#ifndef __APPLE__
#include <malloc.h>
#else
#include <stdlib.h>
#endif
#include <math.h>
#include "hash.h"
#include "text.h"
#include "types.h"
#include "funcs.h"
#include "vars.h"
#include "mempool.h"

/*
** Macros to identify upstream & downstream nodes of a link
** under the current flow and to compute link volume
*/
#define   UP_NODE(x)   ( (FlowDir[(x)]=='+') ? Link[(x)].N1 : Link[(x)].N2 )
#define   DOWN_NODE(x) ( (FlowDir[(x)]=='+') ? Link[(x)].N2 : Link[(x)].N1 )
#define   LINKVOL(k)   ( 0.785398*Link[(k)].Len*SQR(Link[(k)].Diam) )

Pseg      FreeSeg;              /* Pointer to unused segment               */
Pseg      *FirstSeg,            /* First (downstream) segment in each pipe */
          *LastSeg;             /* Last (upstream) segment in each pipe    */
char      *FlowDir;             /* Flow direction for each pipe            */
double    *VolIn;               /* Total volume inflow to node             */
double    *MassIn;              /* Total mass inflow to node               */
double    Sc;                   /* Schmidt Number                          */
double    Bucf;                 /* Bulk reaction units conversion factor   */
double    Tucf;                 /* Tank reaction units conversion factor   */

/*** Moved to vars.h ***/                                                      //(2.00.12 - LR)
//char      Reactflag;            /* Reaction indicator                      */

char      OutOfMemory;          /* Out of memory indicator                 */
static    alloc_handle_t *SegPool; // Memory pool for water quality segments   //(2.00.11 - LR)


int  openqual()
/*
**--------------------------------------------------------------
**   Input:   none     
**   Output:  returns error code                                          
**   Purpose: opens WQ solver system 
**--------------------------------------------------------------
*/
{
   int errcode = 0;
   int n;

   /* Allocate memory pool for WQ segments */
   OutOfMemory = FALSE;
   SegPool = AllocInit();                                                      //(2.00.11 - LR)
   if (SegPool == NULL) errcode = 101;                                         //(2.00.11 - LR)

   /* Allocate scratch array & reaction rate array*/
   XC  = (double *) calloc(MAX((Nnodes+1),(Nlinks+1)),sizeof(double));
   R  = (double *) calloc((Nlinks+1), sizeof(double));
   ERRCODE(MEMCHECK(XC));
   ERRCODE(MEMCHECK(R));

   /* Allocate memory for WQ solver */
   n        = Nlinks+Ntanks+1;
   FirstSeg = (Pseg *) calloc(n, sizeof(Pseg));
   LastSeg  = (Pseg *) calloc(n, sizeof(Pseg));
   FlowDir  = (char *) calloc(n, sizeof(char));
   n        = Nnodes+1;
   VolIn    = (double *) calloc(n, sizeof(double));
   MassIn   = (double *) calloc(n, sizeof(double));
   ERRCODE(MEMCHECK(FirstSeg));
   ERRCODE(MEMCHECK(LastSeg));
   ERRCODE(MEMCHECK(FlowDir));
   ERRCODE(MEMCHECK(VolIn));
   ERRCODE(MEMCHECK(MassIn));
   return(errcode);
}

/* Local function to compute unit conversion factor for bulk reaction rates */
   double getucf(double order)
   {
      if (order < 0.0) order = 0.0;
      if (order == 1.0) return(1.0);
      else return(1./pow(LperFT3,(order-1.0)));
   }


void  initqual()
/*
**--------------------------------------------------------------
**   Input:   none     
**   Output:  none                                          
**   Purpose: re-initializes WQ solver system 
**--------------------------------------------------------------
*/
{
   int i;

   /* Initialize quality, tank volumes, & source mass flows */
   for (i=1; i<=Nnodes; i++) C[i] = Node[i].C0;
   for (i=1; i<=Ntanks; i++) Tank[i].C = Node[Tank[i].Node].C0;
   for (i=1; i<=Ntanks; i++) Tank[i].V = Tank[i].V0;
   for (i=1; i<=Nnodes; i++)
      if (Node[i].S != NULL) Node[i].S->Smass = 0.0;
<<<<<<< HEAD
  
=======

>>>>>>> 3e92016b
   QTankVolumes = calloc(Ntanks, sizeof(double)); // keep track of previous step's tank volumes.
   QLinkFlow    = calloc(Nlinks, sizeof(double)); // keep track of previous step's link flows.
  
   /* Set WQ parameters */
   Bucf = 1.0;
   Tucf = 1.0;
   Reactflag = 0;
   if (Qualflag != NONE)
   {
      /* Initialize WQ at trace node (if applicable) */
      if (Qualflag == TRACE) C[TraceNode] = 100.0;

      /* Compute Schmidt number */
      if (Diffus > 0.0)
         Sc = Viscos/Diffus;
      else
         Sc = 0.0;

      /* Compute unit conversion factor for bulk react. coeff. */
      Bucf = getucf(BulkOrder);
      Tucf = getucf(TankOrder);

      /* Check if modeling a reactive substance */
      Reactflag = setReactflag();

      /* Reset memory pool */
      FreeSeg = NULL;
      AllocSetPool(SegPool);                                                   //(2.00.11 - LR)
      AllocReset();                                                            //(2.00.11 - LR)
   }

   /* Initialize avg. reaction rates */
   Wbulk = 0.0;
   Wwall = 0.0;
   Wtank = 0.0;
   Wsource = 0.0;

   /* Re-position hydraulics file */
  if (!OpenHflag) {
<<<<<<< HEAD
    fseek(HydFile,HydOffset,SEEK_SET);
=======
   fseek(HydFile,HydOffset,SEEK_SET);
>>>>>>> 3e92016b
  }
   

   /* Set elapsed times to zero */
   Htime = 0;
   Qtime = 0;
   Rtime = Rstart;
   Nperiods = 0;
}


int runqual(long *t)
/*
**--------------------------------------------------------------
**   Input:   none     
**   Output:  t = pointer to current simulation time (sec)
**   Returns: error code                                          
**   Purpose: retrieves hydraulics for next hydraulic time step
**            (at time *t) and saves current results to file
**--------------------------------------------------------------
*/
{
   long    hydtime;       /* Hydraulic solution time */
   long    hydstep;       /* Hydraulic time step     */
   int     errcode = 0;

   /* Update reported simulation time */
   *t = Qtime;

   /* Read hydraulic solution from hydraulics file */
   if (Qtime == Htime)
   {
      errcode = gethyd(&hydtime, &hydstep);
      if (!OpenHflag) { // test for sequential vs stepwise
        // sequential
<<<<<<< HEAD
        Htime = hydtime + hydstep;
      }
      else {
        // stepwise calculation
        for (int i=1; i<= Ntanks; ++i) {
          QTankVolumes[i-1] = Tank[i].V;
        }
        
        for (int i=1; i<= Nlinks; ++i)
        {
          if (S[i] <= CLOSED) {
            QLinkFlow[i-1] = Q[i];
          }
        }

      }
=======
      Htime = hydtime + hydstep;
>>>>>>> 3e92016b
   }
      else {
        // stepwise calculation
        for (int i=1; i<= Ntanks; ++i) {
          QTankVolumes[i-1] = Tank[i].V;
        }
        
        for (int i=1; i<= Nlinks; ++i)
        {
          if (S[i] <= CLOSED) {
            QLinkFlow[i-1] = Q[i];
          }
        }

      }
   }
   return(errcode);
}


int nextqual(long *tstep)
/*
**--------------------------------------------------------------
**   Input:   none     
**   Output:  tstep = pointer to time step (sec)
**   Returns: error code                                          
**   Purpose: updates WQ conditions until next hydraulic 
**            solution occurs (after *tstep secs.)
**--------------------------------------------------------------
*/
{
   long    hydstep;       /* Hydraulic solution time step */
   int     errcode = 0;

   /* Determine time step */
   *tstep = 0;
  
  // hydstep = Htime - Qtime;
  
  if (Htime <= Dur) hydstep = Htime - Qtime;
  else hydstep = 0;
  
  double *tankVolumes;
  
  // if we're operating in stepwise mode, capture the tank levels so we can restore them later.
  if (OpenHflag) {
    tankVolumes = calloc(Ntanks, sizeof(double));
    for (int i=1; i<=Ntanks; ++i) {
      if (Tank[i].A != 0) { // skip reservoirs
        tankVolumes[i-1] = Tank[i].V;
      }
    }
    
    // restore the previous step's tank volumes
    for (int i=1; i<=Ntanks; i++) {
      if (Tank[i].A != 0) { // skip reservoirs again
        int n = Tank[i].Node;
        Tank[i].V = QTankVolumes[i-1];
        H[n] = tankgrade(i,Tank[i].V);
      }
    }
    
    // restore the previous step's pipe link flows
    for (int i=1; i<=Nlinks; i++) {
      if (S[i] <= CLOSED) {
        Q[i] = 0.0;
      }
    }
<<<<<<< HEAD
=======

  }
>>>>>>> 3e92016b

  }
  
   /* Perform water quality routing over this time step */
   if (Qualflag != NONE && hydstep > 0) transport(hydstep);

   /* Update current time */
   if (OutOfMemory) errcode = 101;
   if (!errcode) *tstep = hydstep;
   Qtime += hydstep;

   /* Save final output if no more time steps */
   if (!errcode && Saveflag && *tstep == 0) errcode = savefinaloutput();
  
  // restore tank levels to post-runH state, if needed.
  if (OpenHflag) {
    for (int i=1; i<=Ntanks; i++) {
      if (Tank[i].A != 0) { // skip reservoirs again
        int n = Tank[i].Node;
        Tank[i].V = tankVolumes[i-1];
        H[n] = tankgrade(i,Tank[i].V);
      }
    }
    
    for (int i=1; i<=Nlinks; ++i) {
      if (S[i] <= CLOSED) {
        Q[i] = QLinkFlow[i-1];
      }
    }
    
    free(tankVolumes);
  }
  
   return(errcode);
}


int stepqual(long *tleft)
/*
**--------------------------------------------------------------
**   Input:   none     
**   Output:  tleft = pointer to time left in simulation
**   Returns: error code                                          
**   Purpose: updates WQ conditions over a single WQ time step
**--------------------------------------------------------------
*/
{  long dt, hstep, t, tstep;
   int  errcode = 0;
   tstep = Qstep;
   do
   {
      dt = tstep;
      hstep = Htime - Qtime;
      if (hstep < dt)
      {
         dt = hstep;
         if (Qualflag != NONE) transport(dt);
         Qtime += dt;
         errcode = runqual(&t);
         Qtime = t;
      }
      else
      {
         if (Qualflag != NONE) transport(dt);
         Qtime += dt;
      }
      tstep -= dt;
      if (OutOfMemory) errcode = 101;
   }  while (!errcode && tstep > 0);
   *tleft = Dur - Qtime;
   if (!errcode && Saveflag && *tleft == 0) errcode = savefinaloutput();
   return(errcode);
}


int closequal()
/*
**--------------------------------------------------------------
**   Input:   none     
**   Output:  returns error code                                          
**   Purpose: closes WQ solver system 
**--------------------------------------------------------------
*/
{
   int errcode = 0;

   /* Free memory pool */
   if ( SegPool )                                                              //(2.00.11 - LR)
   {                                                                           //(2.00.11 - LR)
        AllocSetPool(SegPool);                                                 //(2.00.11 - LR)
        AllocFreePool();                                                       //(2.00.11 - LR)
   }                                                                           //(2.00.11 - LR)

   free(FirstSeg);
   free(LastSeg);
   free(FlowDir);
   free(VolIn);
   free(MassIn);
   free(R);
   free(XC);
   free(QTankVolumes);
   free(QLinkFlow);
   return(errcode);
}


int  gethyd(long *hydtime, long *hydstep)
/*
**-----------------------------------------------------------
**   Input:   none     
**   Output:  hydtime = pointer to hydraulic solution time
**            hydstep = pointer to hydraulic time step
**   Returns: error code                                          
**   Purpose: retrieves hydraulic solution and hydraulic
**            time step for next hydraulic event
**
**   NOTE: when this function is called, WQ results have
**         already been updated to the point in time when
**         the next hydraulic event occurs.
**-----------------------------------------------------------
*/
{
   int errcode = 0;

  // if hydraulics are not open, then we're operating in sequential mode.
  // else hydraulics are open, so use the hydraulic results in memory rather than reading from the temp file.
  if (!OpenHflag) {
<<<<<<< HEAD
    /* Read hydraulic results from file */
    if (!readhyd(hydtime)) return(307);
    if (!readhydstep(hydstep)) return(307);
    Htime = *hydtime;
=======
   /* Read hydraulic results from file */
   if (!readhyd(hydtime)) return(307);
   if (!readhydstep(hydstep)) return(307);
   Htime = *hydtime;
>>>>>>> 3e92016b
  }

   /* Save current results to output file */
   if (Htime >= Rtime)
   {
      if (Saveflag)
      {
         errcode = saveoutput();
         Nperiods++;
      }
      Rtime += Rstep;
   }

   /* If simulating WQ: */
   if (Qualflag != NONE && Qtime < Dur)
   {

      /* Compute reaction rate coeffs. */
      if (Reactflag && Qualflag != AGE) ratecoeffs();

      /* Initialize pipe segments (at time 0) or  */
      /* else re-orient segments if flow reverses.*/
      if (Qtime == 0) initsegs();
      else            reorientsegs();
   }
   return(errcode);
}


char  setReactflag()
/*
**-----------------------------------------------------------
**   Input:   none     
**   Output:  returns 1 for reactive WQ constituent, 0 otherwise                                          
**   Purpose: checks if reactive chemical being simulated            
**-----------------------------------------------------------
*/
{
   int  i;
   if      (Qualflag == TRACE) return(0);
   else if (Qualflag == AGE)   return(1);
   else
   {
      for (i=1; i<=Nlinks; i++)
      {
         if (Link[i].Type <= PIPE)
         {
            if (Link[i].Kb != 0.0 || Link[i].Kw != 0.0) return(1);
         }
      }
      for (i=1; i<=Ntanks; i++)
         if (Tank[i].Kb != 0.0) return(1);
   }
   return(0);
}


void  transport(long tstep)
/*
**--------------------------------------------------------------
**   Input:   tstep = length of current time step     
**   Output:  none
**   Purpose: transports constituent mass through pipe network        
**            under a period of constant hydraulic conditions.        
**--------------------------------------------------------------
*/
{
   long   qtime, dt;
  
   /* Repeat until elapsed time equals hydraulic time step */

   AllocSetPool(SegPool);                                                      //(2.00.11 - LR)
   qtime = 0;
   while (!OutOfMemory && qtime < tstep)
   {                                  /* Qstep is quality time step */
      dt = MIN(Qstep,tstep-qtime);    /* Current time step */
      qtime += dt;                    /* Update elapsed time */
      if (Reactflag) updatesegs(dt);  /* Update quality in inner link segs */
      accumulate(dt);                 /* Accumulate flow at nodes */
      updatenodes(dt);                /* Update nodal quality */
      sourceinput(dt);                /* Compute inputs from sources */
      release(dt);                    /* Release new nodal flows */
   }
   updatesourcenodes(tstep);          /* Update quality at source nodes */
  
}


void  initsegs()
/*
**--------------------------------------------------------------
**   Input:   none     
**   Output:  none
**   Purpose: initializes water quality segments                      
**--------------------------------------------------------------
*/
{
   int     j,k;
   double   c,v;

   /* Examine each link */
   for (k=1; k<=Nlinks; k++)
   {

      /* Establish flow direction */
      FlowDir[k] = '+';
      if (Q[k] < 0.) FlowDir[k] = '-';

      /* Set segs to zero */
      LastSeg[k] = NULL;
      FirstSeg[k] = NULL;

      /* Find quality of downstream node */
      j = DOWN_NODE(k);
      if (j <= Njuncs) c = C[j];
      else             c = Tank[j-Njuncs].C;

      /* Fill link with single segment with this quality */
      addseg(k,LINKVOL(k),c);
   }

   /* Initialize segments in tanks that use them */
   for (j=1; j<=Ntanks; j++)
   {

      /* Skip reservoirs & complete mix tanks */
      if (Tank[j].A == 0.0
      ||  Tank[j].MixModel == MIX1) continue;

      /* Tank segment pointers are stored after those for links */
      k = Nlinks + j;
      c = Tank[j].C;
      LastSeg[k] = NULL;
      FirstSeg[k] = NULL;

      /* Add 2 segments for 2-compartment model */
      if (Tank[j].MixModel == MIX2)
      {
         v = MAX(0,Tank[j].V-Tank[j].V1max);
         addseg(k,v,c);
         v = Tank[j].V - v;
         addseg(k,v,c);
      }

      /* Add one segment for FIFO & LIFO models */
      else
      {
         v = Tank[j].V;
         addseg(k,v,c);
      }
   }
}


void  reorientsegs()
/*
**--------------------------------------------------------------
**   Input:   none     
**   Output:  none
**   Purpose: re-orients segments (if flow reverses)                  
**--------------------------------------------------------------
*/
{
   Pseg   seg, nseg, pseg;
   int    k;
   char   newdir;

   /* Examine each link */
   for (k=1; k<=Nlinks; k++)
   {

      /* Find new flow direction */
      newdir = '+';
      if (Q[k] == 0.0)     newdir = FlowDir[k];
      else if (Q[k] < 0.0) newdir = '-';

      /* If direction changes, then reverse order of segments */
      /* (first to last) and save new direction */
      if (newdir != FlowDir[k])
      {
         seg = FirstSeg[k];
         FirstSeg[k] = LastSeg[k];
         LastSeg[k] = seg;
         pseg = NULL;
         while (seg != NULL)
         {
            nseg = seg->prev;
            seg->prev = pseg;
            pseg = seg;
            seg = nseg;
         }
         FlowDir[k] = newdir;
      }
   }
}


void  updatesegs(long dt)
/*
**-------------------------------------------------------------
**   Input:   t = time from last WQ segment update     
**   Output:  none
**   Purpose: reacts material in pipe segments up to time t               
**-------------------------------------------------------------
*/
{
   int    k;
   Pseg   seg;
   double  cseg, rsum, vsum;

   /* Examine each link in network */
   for (k=1; k<=Nlinks; k++)
   {

      /* Skip zero-length links (pumps & valves) */
      rsum = 0.0;
      vsum = 0.0;
      if (Link[k].Len == 0.0) continue;

      /* Examine each segment of the link */
      seg = FirstSeg[k];
      while (seg != NULL)
      {

            /* React segment over time dt */
            cseg = seg->c;
            seg->c = pipereact(k,seg->c,seg->v,dt);

            /* Accumulate volume-weighted reaction rate */
            if (Qualflag == CHEM)
            {
               rsum += ABS((seg->c - cseg))*seg->v;
               vsum += seg->v;
            }
            seg = seg->prev;
      }

      /* Normalize volume-weighted reaction rate */
      if (vsum > 0.0) R[k] = rsum/vsum/dt*SECperDAY;
      else R[k] = 0.0;
   }
}


void  removesegs(int k)
/*
**-------------------------------------------------------------
**   Input:   k = link index     
**   Output:  none
**   Purpose: removes all segments in link k                                 
**-------------------------------------------------------------
*/
{
    Pseg seg;
    seg = FirstSeg[k];
    while (seg != NULL)
    {
        FirstSeg[k] = seg->prev;
        seg->prev = FreeSeg;
        FreeSeg = seg;
        seg = FirstSeg[k];
    }
    LastSeg[k] = NULL;
}


void  addseg(int k, double v, double c)
/*
**-------------------------------------------------------------
**   Input:   k = link segment
**            v = segment volume
**            c = segment quality
**   Output:  none
**   Purpose: adds a segment to start of link k (i.e., upstream
**            of current last segment).
**-------------------------------------------------------------
*/
{
    Pseg seg;

    if (FreeSeg != NULL)
    {
       seg = FreeSeg;
       FreeSeg = seg->prev;
    }
    else
    {
        seg = (struct Sseg *) Alloc(sizeof(struct Sseg));
        if (seg == NULL)
        {
           OutOfMemory = TRUE;
           return;
        }     
    }
    seg->v = v;
    seg->c = c;
    seg->prev = NULL;
    if (FirstSeg[k] == NULL) FirstSeg[k] = seg;
    if (LastSeg[k] != NULL) LastSeg[k]->prev = seg;
    LastSeg[k] = seg;
}


void accumulate(long dt)
/*
**-------------------------------------------------------------
**   Input:   dt = current WQ time step
**   Output:  none
**   Purpose: accumulates mass flow at nodes and updates nodal
**            quality   
**-------------------------------------------------------------
*/
{
   int    i,j,k;
   double  cseg,v,vseg;
   Pseg   seg;

   /* Re-set memory used to accumulate mass & volume */
   memset(VolIn,0,(Nnodes+1)*sizeof(double));
   memset(MassIn,0,(Nnodes+1)*sizeof(double));
   memset(XC,0,(Nnodes+1)*sizeof(double));

   /* Compute average conc. of segments adjacent to each node */
   /* (For use if there is no transport through the node) */
   for (k=1; k<=Nlinks; k++)
   {
      j = DOWN_NODE(k);             /* Downstream node */
      if (FirstSeg[k] != NULL)      /* Accumulate concentrations */
      {
         MassIn[j] += FirstSeg[k]->c;
         VolIn[j]++;
      }
      j = UP_NODE(k);              /* Upstream node */
      if (LastSeg[k] != NULL)      /* Accumulate concentrations */
      {
         MassIn[j] += LastSeg[k]->c;
         VolIn[j]++;
      }
   }
   for (k=1; k<=Nnodes; k++)
     if (VolIn[k] > 0.0) XC[k] = MassIn[k]/VolIn[k];

   /* Move mass from first segment of each pipe into downstream node */
   memset(VolIn,0,(Nnodes+1)*sizeof(double));
   memset(MassIn,0,(Nnodes+1)*sizeof(double));
   for (k=1; k<=Nlinks; k++)
   {
      i = UP_NODE(k);               /* Upstream node */
      j = DOWN_NODE(k);             /* Downstream node */
      v = ABS(Q[k])*dt;             /* Flow volume */

////  Start of deprecated code segment  ////                                   //(2.00.12 - LR)
         
      /* If link volume < flow volume, then transport upstream    */
      /* quality to downstream node and remove all link segments. */
/*      if (LINKVOL(k) < v)
      {
         VolIn[j] += v;
         seg = FirstSeg[k];
         cseg = C[i];
         if (seg != NULL) cseg = seg->c;
         MassIn[j] += v*cseg;
         removesegs(k);
      }
*/
      /* Otherwise remove flow volume from leading segments */
      /* and accumulate flow mass at downstream node        */
      //else

////  End of deprecated code segment.  ////                                    //(2.00.12 - LR)

      while (v > 0.0)                                                          //(2.00.12 - LR)
      {
         /* Identify leading segment in pipe */
         seg = FirstSeg[k];
         if (seg == NULL) break;

         /* Volume transported from this segment is */
         /* minimum of flow volume & segment volume */
         /* (unless leading segment is also last segment) */
         vseg = seg->v;
         vseg = MIN(vseg,v);
         if (seg == LastSeg[k]) vseg = v;

         /* Update volume & mass entering downstream node  */
         cseg = seg->c;
         VolIn[j] += vseg;
         MassIn[j] += vseg*cseg;

         /* Reduce flow volume by amount transported */
         v -= vseg;

         /* If all of segment's volume was transferred, then */
         /* replace leading segment with the one behind it   */
         /* (Note that the current seg is recycled for later use.) */
         if (v >= 0.0 && vseg >= seg->v)
         {
            FirstSeg[k] = seg->prev;
            if (FirstSeg[k] == NULL) LastSeg[k] = NULL;
            seg->prev = FreeSeg;
            FreeSeg = seg;
         }

         /* Otherwise reduce segment's volume */
         else
         {
            seg->v -= vseg;
         }
      }     /* End while */
   }        /* Next link */
}


void updatenodes(long dt)
/*
**---------------------------------------------------------------------------
**   Input:   dt = current WQ time step     
**   Output:  none
**   Purpose: updates concentration at all nodes to mixture of accumulated
**            inflow from connecting pipes.
**
**  Note:     Does not account for source flow effects. XC[i] contains
**            average concen. of segments adjacent to node i, used in case
**            there was no inflow into i.
**---------------------------------------------------------------------------
*/
{
   int i;

   /* Update junction quality */
   for (i=1; i<=Njuncs; i++)
   {
      if (D[i] < 0.0) VolIn[i] -= D[i]*dt;
      if (VolIn[i] > 0.0) C[i] = MassIn[i]/VolIn[i];
      else                C[i] = XC[i];
   }

   /* Update tank quality */
   updatetanks(dt);

   /* For flow tracing, set source node concen. to 100. */
   if (Qualflag == TRACE) C[TraceNode] = 100.0;
}


void sourceinput(long dt)
/*
**---------------------------------------------------------------------
**   Input:   dt = current WQ time step     
**   Output:  none
**   Purpose: computes contribution (if any) of mass additions from WQ
**            sources at each node.
**---------------------------------------------------------------------
*/
{
   int   j,n;
   double massadded = 0.0, s, volout;
   double qout, qcutoff;
   Psource source;

   /* Establish a flow cutoff which indicates no outflow from a node */
   qcutoff = 10.0*TINY;

   /* Zero-out the work array XC */
   memset(XC,0,(Nnodes+1)*sizeof(double));
   if (Qualflag != CHEM) return;

   /* Consider each node */
   for (n=1; n<=Nnodes; n++)
   {

      /* Skip node if no WQ source */
      source = Node[n].S;
      if (source == NULL) continue;
      if (source->C0 == 0.0) continue;
    
      /* Find total flow volume leaving node */
      if (n <= Njuncs) volout = VolIn[n];  /* Junctions */
      else volout = VolIn[n] - D[n]*dt;    /* Tanks */
      qout = volout / (double) dt;

      /* Evaluate source input only if node outflow > cutoff flow */
      if (qout > qcutoff)
      {

         /* Mass added depends on type of source */
         s = sourcequal(source);
         switch(source->Type)
         {
            /* Concen. Source: */
            /* Mass added = source concen. * -(demand) */
            case CONCEN:

               /* Only add source mass if demand is negative */
               if (D[n] < 0.0)
               {
                  massadded = -s*D[n]*dt;

                  /* If node is a tank then set concen. to 0. */
                  /* (It will be re-set to true value in updatesourcenodes()) */
                  if (n > Njuncs) C[n] = 0.0;
               }
               else massadded = 0.0;
               break;

            /* Mass Inflow Booster Source: */
            case MASS:
               massadded = s*dt;
               break;

            /* Setpoint Booster Source: */
            /* Mass added is difference between source */
            /* & node concen. times outflow volume  */
            case SETPOINT:
               if (s > C[n]) massadded = (s-C[n])*volout;
               else massadded = 0.0;
               break;

            /* Flow-Paced Booster Source: */
            /* Mass added = source concen. times outflow volume */
            case FLOWPACED:
               massadded = s*volout;
               break;
         }

         /* Source concen. contribution = (mass added / outflow volume) */
         XC[n] = massadded/volout;

         /* Update total mass added for time period & simulation */
         source->Smass += massadded;
         if (Htime >= Rstart) Wsource += massadded;
      }
   }

   /* Add mass inflows from reservoirs to Wsource*/
   if (Htime >= Rstart)
   {
      for (j=1; j<=Ntanks; j++)
      {
         if (Tank[j].A == 0.0)
         {
            n = Njuncs + j;
            volout = VolIn[n] - D[n]*dt;
            if (volout > 0.0) Wsource += volout*C[n];
         }
      }
   }
}


void release(long dt)
/*
**---------------------------------------------------------
**   Input:   dt = current WQ time step
**   Output:  none
**   Purpose: creates new segments in outflow links from nodes.
**---------------------------------------------------------
*/
{
   int    k,n;
   double  c,q,v;
   Pseg   seg;

   /* Examine each link */
   for (k=1; k<=Nlinks; k++)
   {

      /* Ignore links with no flow */
      if (Q[k] == 0.0) continue;

      /* Find flow volume released to link from upstream node */
      /* (NOTE: Flow volume is allowed to be > link volume.) */
      n = UP_NODE(k);
      q = ABS(Q[k]);
      v = q*dt;

      /* Include source contribution in quality released from node. */
      c = C[n] + XC[n];

      /* If link has a last seg, check if its quality     */
      /* differs from that of the flow released from node.*/
      if ( (seg = LastSeg[k]) != NULL)
      {
         /* Quality of seg close to that of node */
         if (ABS(seg->c - c) < Ctol)
         {
            seg->c = (seg->c*seg->v + c*v) / (seg->v + v);                     //(2.00.11 - LR)
            seg->v += v;
         }

         /* Otherwise add a new seg to end of link */
         else addseg(k,v,c);
      }

      /* If link has no segs then add a new one. */
      else addseg(k,LINKVOL(k),c);
   }
}


void  updatesourcenodes(long dt)
/*
**---------------------------------------------------
**   Input:   dt = current WQ time step     
**   Output:  none
**   Purpose: updates quality at source nodes.
**            (XC[n] = concen. added by source at node n)
**---------------------------------------------------
*/
{
   int i,n;
   Psource source;

   if (Qualflag != CHEM) return;

   /* Examine each WQ source node */
   for (n=1; n<=Nnodes; n++)
   {
      source = Node[n].S;
      if (source == NULL) continue;

      /* Add source to current node concen. */
      C[n] += XC[n];

      /* For tanks, node concen. = internal concen. */
      if (n > Njuncs)
      {
         i = n - Njuncs;
         if (Tank[i].A > 0.0) C[n] = Tank[i].C;
      }

      /* Normalize mass added at source to time step */
      source->Smass /= (double)dt;
   }
}


void  updatetanks(long dt)
/*
**---------------------------------------------------
**   Input:   dt = current WQ time step     
**   Output:  none
**   Purpose: updates tank volumes & concentrations            
**---------------------------------------------------
*/
{
    int   i,n;

   /* Examine each reservoir & tank */
   for (i=1; i<=Ntanks; i++)
   {
      n = Tank[i].Node;
<<<<<<< HEAD
     
=======

>>>>>>> 3e92016b
      /* Use initial quality for reservoirs */
      if (Tank[i].A == 0.0)
      {
         C[n] = Node[n].C0;
      }

      /* Update tank WQ based on mixing model */
      else {
        switch(Tank[i].MixModel)
        {
<<<<<<< HEAD
          case MIX2: tankmix2(i,dt); break;
          case FIFO: tankmix3(i,dt); break;
          case LIFO: tankmix4(i,dt); break;
          default:   tankmix1(i,dt); break;
=======
           case MIX2: tankmix2(i,dt); break;
           case FIFO: tankmix3(i,dt); break;
           case LIFO: tankmix4(i,dt); break;
           default:   tankmix1(i,dt); break;
>>>>>>> 3e92016b
        }
        
      }
   }
}


////  Deprecated version of tankmix1  ////                                     //(2.00.12 - LR)
//void  tankmix1(int i, long dt)
/*
**---------------------------------------------
**   Input:   i = tank index
**            dt = current WQ time step     
**   Output:  none
**   Purpose: complete mix tank model                     
**---------------------------------------------
*/
//{
//    int   n;
//    double cin;

//   /* Blend inflow with contents */
//   n = Tank[i].Node;
//   if (VolIn[n] > 0.0) cin = MassIn[n]/VolIn[n];
//   else                 cin = 0.0;
//   if (Tank[i].V > 0.0)
//      Tank[i].C = tankreact(Tank[i].C,Tank[i].V,Tank[i].Kb,dt) +
//                  (cin - Tank[i].C)*VolIn[n]/Tank[i].V;
//   else Tank[i].C = cin;
//   Tank[i].C = MAX(0.0, Tank[i].C);

//   /* Update tank volume & nodal quality */
//   Tank[i].V += D[n]*dt;
//   C[n] = Tank[i].C;
//}


////  New version of tankmix1  ////                                            //(2.00.12 - LR)
void  tankmix1(int i, long dt)
/*
**---------------------------------------------
**   Input:   i = tank index
**            dt = current WQ time step     
**   Output:  none
**   Purpose: complete mix tank model                     
**---------------------------------------------
*/
{
    int   n;
    double cin;
    double c, cmax, vold, vin;

   /* React contents of tank */
   c = tankreact(Tank[i].C,Tank[i].V,Tank[i].Kb,dt);

   /* Determine tank & volumes */
   vold = Tank[i].V;
   n = Tank[i].Node;
   Tank[i].V += D[n]*dt;
   vin  = VolIn[n];

   /* Compute inflow concen. */
   if (vin > 0.0) cin = MassIn[n]/vin;
   else           cin = 0.0;
   cmax = MAX(c, cin);

   /* Mix inflow with tank contents */
   if (vin > 0.0) c = (c*vold + cin*vin)/(vold + vin);
   c = MIN(c, cmax);
   c = MAX(c, 0.0);
   Tank[i].C = c;
   C[n] = Tank[i].C;
}

/*** Updated 10/25/00 ***/
////  New version of tankmix2  ////                                            //(2.00.12 - LR) 
void  tankmix2(int i, long dt)
/*
**------------------------------------------------
**   Input:   i = tank index
**            dt = current WQ time step     
**   Output:  none
**   Purpose: 2-compartment tank model                      
**            (seg1 = mixing zone,
**             seg2 = ambient zone)      
**------------------------------------------------
*/
{
    int     k,n;
    double  cin,        /* Inflow quality */
            vin,        /* Inflow volume */
            vt,         /* Transferred volume */
            vnet,       /* Net volume change */
            v1max;      /* Full mixing zone volume */
   Pseg     seg1,seg2;  /* Compartment segments */

   /* Identify segments for each compartment */
   k = Nlinks + i;
   seg1 = LastSeg[k];
   seg2 = FirstSeg[k];
   if (seg1 == NULL || seg2 == NULL) return;

   /* React contents of each compartment */
   seg1->c = tankreact(seg1->c,seg1->v,Tank[i].Kb,dt);
   seg2->c = tankreact(seg2->c,seg2->v,Tank[i].Kb,dt);

   /* Find inflows & outflows */
   n = Tank[i].Node;
   vnet = D[n]*dt;
   vin = VolIn[n];
   if (vin > 0.0) cin = MassIn[n]/vin;
   else           cin = 0.0;
   v1max = Tank[i].V1max;

   /* Tank is filling */
   vt = 0.0;
   if (vnet > 0.0)
   {
      vt = MAX(0.0, (seg1->v + vnet - v1max));
      if (vin > 0.0)
      {
         seg1->c = ((seg1->c)*(seg1->v) + cin*vin) / (seg1->v + vin);
      }
      if (vt > 0.0)
      {
         seg2->c = ((seg2->c)*(seg2->v) + (seg1->c)*vt) / (seg2->v + vt);
      }
   }

   /* Tank is emptying */
   if (vnet < 0.0)
   {
      if (seg2->v > 0.0)
      {
         vt = MIN(seg2->v, (-vnet));
      }
      if (vin + vt > 0.0)
      {
         seg1->c = ((seg1->c)*(seg1->v) + cin*vin + (seg2->c)*vt) /
                   (seg1->v + vin + vt);
      }
   }

   /* Update segment volumes */
   if (vt > 0.0)
   {
      seg1->v = v1max;
      if (vnet > 0.0) seg2->v += vt;
      else            seg2->v = MAX(0.0, ((seg2->v)-vt));
   }
   else
   {
      seg1->v += vnet;
      seg1->v = MIN(seg1->v, v1max);
      seg1->v = MAX(0.0, seg1->v);
      seg2->v = 0.0;
   }
   Tank[i].V += vnet;
   Tank[i].V = MAX(0.0, Tank[i].V);

   /* Use quality of mixed compartment (seg1) to */
   /* represent quality of tank since this is where */
   /* outflow begins to flow from */
   Tank[i].C = seg1->c;
   C[n] = Tank[i].C;
}


void  tankmix3(int i, long dt)
/*
**----------------------------------------------------------
**   Input:   i = tank index
**            dt = current WQ time step     
**   Output:  none
**   Purpose: First-In-First-Out (FIFO) tank model                    
**----------------------------------------------------------
*/
{
   int   k,n;
   double vin,vnet,vout,vseg;
   double cin,vsum,csum;
   Pseg  seg;

   k = Nlinks + i;
   if (LastSeg[k] == NULL || FirstSeg[k] == NULL) return;

   /* React contents of each compartment */
   if (Reactflag)
   {
      seg = FirstSeg[k];
      while (seg != NULL)
      {
         seg->c = tankreact(seg->c,seg->v,Tank[i].Kb,dt);
         seg = seg->prev;
      }
   }

   /* Find inflows & outflows */
   n = Tank[i].Node;
   vnet = D[n]*dt;
   vin = VolIn[n];
   vout = vin - vnet;
   if (vin > 0.0) cin = MassIn[n]/VolIn[n];
   else           cin = 0.0;
   Tank[i].V += vnet;
   Tank[i].V = MAX(0.0, Tank[i].V);                                            //(2.00.12 - LR)

   /* Withdraw flow from first segment */
   vsum = 0.0;
   csum = 0.0;
   while (vout > 0.0)
   {
      seg = FirstSeg[k];
      if (seg == NULL) break;
      vseg = seg->v;           /* Flow volume from leading seg */
      vseg = MIN(vseg,vout);
      if (seg == LastSeg[k]) vseg = vout;
      vsum += vseg;
      csum += (seg->c)*vseg;
      vout -= vseg;            /* Remaining flow volume */
      if (vout >= 0.0 && vseg >= seg->v)  /* Seg used up */
      {
         if (seg->prev)                                                        //(2.00.12 - LR)
         {                                                                     //(2.00.12 - LR)
            FirstSeg[k] = seg->prev;
            //if (FirstSeg[k] == NULL) LastSeg[k] = NULL;                      //(2.00.12 - LR)
            seg->prev = FreeSeg;
            FreeSeg = seg;
         }                                                                     //(2.00.12 - LR)
      }
      else                /* Remaining volume in segment */
      {
         seg->v -= vseg;
      }
   }

   /* Use quality withdrawn from 1st segment */
   /* to represent overall quality of tank */
   if (vsum > 0.0) Tank[i].C = csum/vsum;
   else            Tank[i].C = FirstSeg[k]->c;
   C[n] = Tank[i].C;

   /* Add new last segment for new flow entering tank */
   if (vin > 0.0)
   {
      if ( (seg = LastSeg[k]) != NULL)
      {
         /* Quality is the same, so just add flow volume to last seg */
         if (ABS(seg->c - cin) < Ctol) seg->v += vin;

         /* Otherwise add a new seg to tank */
         else addseg(k,vin,cin);
      }

      /* If no segs left then add a new one. */
      else addseg(k,vin,cin);
   }
}   


void  tankmix4(int i, long dt)
/*
**----------------------------------------------------------
**   Input:   i = tank index
**            dt = current WQ time step     
**   Output:  none
**   Purpose: Last In-First Out (LIFO) tank model                     
**----------------------------------------------------------
*/
{
   int   k, n;
   double vin, vnet, cin, vsum, csum, vseg;
   Pseg  seg, tmpseg;

   k = Nlinks + i;
   if (LastSeg[k] == NULL || FirstSeg[k] == NULL) return;

   /* React contents of each compartment */
   if (Reactflag)
   {
      seg = LastSeg[k];
      while (seg != NULL)
      {
         seg->c = tankreact(seg->c,seg->v,Tank[i].Kb,dt);
         seg = seg->prev;
      }
   }

   /* Find inflows & outflows */
   n = Tank[i].Node;
   vnet = D[n]*dt;
   vin = VolIn[n];
   if (vin > 0.0) cin = MassIn[n]/VolIn[n];
   else           cin = 0.0;
   Tank[i].V += vnet;
   Tank[i].V = MAX(0.0, Tank[i].V);                                            //(2.00.12 - LR)
   Tank[i].C = LastSeg[k]->c;

   /* If tank filling, then create new last seg */ 
   if (vnet > 0.0)
   {
      if ( (seg = LastSeg[k]) != NULL)
      {
         /* Quality is the same, so just add flow volume to last seg */
         if (ABS(seg->c - cin) < Ctol) seg->v += vnet;

         /* Otherwise add a new last seg to tank */
         /* which points to old last seg */ 
         else
         {
            tmpseg = seg;
            LastSeg[k] = NULL;
            addseg(k,vnet,cin);
            LastSeg[k]->prev = tmpseg;
         }
      }

      /* If no segs left then add a new one. */
      else addseg(k,vnet,cin);

      /* Update reported tank quality */
      Tank[i].C = LastSeg[k]->c;
   }

   /* If net emptying then remove last segments until vnet consumed */
   else if (vnet < 0.0)
   {
      vsum = 0.0;
      csum = 0.0;
      vnet = -vnet;
      while (vnet > 0.0)
      {
         seg = LastSeg[k];
         if (seg == NULL) break;
         vseg = seg->v;
         vseg = MIN(vseg,vnet);
         if (seg == FirstSeg[k]) vseg = vnet;
         vsum += vseg;
         csum += (seg->c)*vseg;
         vnet -= vseg;
         if (vnet >= 0.0 && vseg >= seg->v)  /* Seg used up */
         {
            if (seg->prev)                                                     //(2.00.12 - LR)
            {                                                                  //(2.00.12 - LR)
               LastSeg[k] = seg->prev;
               //if (LastSeg[k] == NULL) FirstSeg[k] = NULL;                   //(2.00.12 - LR)
               seg->prev = FreeSeg;
               FreeSeg = seg;
            }                                                                  //(2.00.12 - LR)
         }
         else                /* Remaining volume in segment */
         {
            seg->v -= vseg;
         }
      }
      /* Reported tank quality is mixture of flow released and any inflow */
      Tank[i].C = (csum + MassIn[n])/(vsum + vin);
   }
   C[n] = Tank[i].C;
}         


double  sourcequal(Psource source)
/*
**--------------------------------------------------------------
**   Input:   j = source index
**   Output:  returns source WQ value
**   Purpose: determines source concentration in current time period  
**--------------------------------------------------------------
*/
{
   int   i;
   long  k;
   double c;

   /* Get source concentration (or mass flow) in original units */
   c = source->C0;

   /* Convert mass flow rate from min. to sec. */
   /* and convert concen. from liters to cubic feet */
   if (source->Type == MASS) c /= 60.0;
   else c /= Ucf[QUALITY];

   /* Apply time pattern if assigned */
   i = source->Pat;
   if (i == 0) return(c);
   k = ((Qtime+Pstart)/Pstep) % (long)Pattern[i].Length;
   return(c*Pattern[i].F[k]);
}


double  avgqual(int k)
/*
**--------------------------------------------------------------
**   Input:   k = link index
**   Output:  returns WQ value
**   Purpose: computes average quality in link k                      
**--------------------------------------------------------------
*/
{
   double  vsum = 0.0,
          msum = 0.0;
   Pseg   seg;

   if (Qualflag == NONE) return(0.);
   seg = FirstSeg[k];
   while (seg != NULL)
   {
       vsum += seg->v;
       msum += (seg->c)*(seg->v);
       seg = seg->prev;
   }
   if (vsum > 0.0) return(msum/vsum);
   else return( (C[Link[k].N1] + C[Link[k].N2])/2. );
}


void  ratecoeffs()
/*
**--------------------------------------------------------------
**   Input:   none                                                
**   Output:  none                                                
**   Purpose: determines wall reaction coeff. for each pipe       
**--------------------------------------------------------------
*/
{
   int   k;
   double kw;

   for (k=1; k<=Nlinks; k++)
   {
      kw = Link[k].Kw;
      if (kw != 0.0) kw = piperate(k);
      Link[k].Rc = kw;
      R[k] = 0.0;
   }
}                         /* End of ratecoeffs */


double piperate(int k)
/*
**--------------------------------------------------------------
**   Input:   k = link index                                      
**   Output:  returns reaction rate coeff. for 1st-order wall     
**            reactions or mass transfer rate coeff. for 0-order  
**            reactions                                           
**   Purpose: finds wall reaction rate coeffs.                    
**--------------------------------------------------------------
*/
{
   double a,d,u,kf,kw,y,Re,Sh;

   d = Link[k].Diam;                    /* Pipe diameter, ft */

/* Ignore mass transfer if Schmidt No. is 0 */
   if (Sc == 0.0)
   {
      if (WallOrder == 0.0) return(BIG);
      else return(Link[k].Kw*(4.0/d)/Ucf[ELEV]);
   }

/* Compute Reynolds No. */
   a = PI*d*d/4.0;
   u = ABS(Q[k])/a;
   Re = u*d/Viscos;

/* Compute Sherwood No. for stagnant flow  */
/* (mass transfer coeff. = Diffus./radius) */
   if (Re < 1.0) Sh = 2.0;

/* Compute Sherwood No. for turbulent flow */
/* using the Notter-Sleicher formula.      */
   else if (Re >= 2300.0)
      Sh = 0.0149*pow(Re,0.88)*pow(Sc,0.333);

/* Compute Sherwood No. for laminar flow */
/* using Graetz solution formula.        */
   else
   {
      y = d/Link[k].Len*Re*Sc;
      Sh = 3.65+0.0668*y/(1.0+0.04*pow(y,0.667));
   }

/* Compute mass transfer coeff. (in ft/sec) */
   kf = Sh*Diffus/d;

/* For zero-order reaction, return mass transfer coeff. */
   if (WallOrder == 0.0) return(kf);

/* For first-order reaction, return apparent wall coeff. */
   kw = Link[k].Kw/Ucf[ELEV];       /* Wall coeff, ft/sec */
   kw = (4.0/d)*kw*kf/(kf+ABS(kw)); /* Wall coeff, 1/sec  */
   return(kw);
}                         /* End of piperate */


double  pipereact(int k, double c, double v, long dt)
/*
**------------------------------------------------------------
**   Input:   k = link index
**            c = current WQ in segment
**            v = segment volume
**            dt = time step
**   Output:  returns new WQ value
**   Purpose: computes new quality in a pipe segment after
**            reaction occurs              
**------------------------------------------------------------
*/
{
   double cnew, dc, dcbulk, dcwall, rbulk, rwall;

   /* For water age (hrs), update concentration by timestep */
   if (Qualflag == AGE) return(c+(double)dt/3600.0);

   /* Otherwise find bulk & wall reaction rates */
   rbulk = bulkrate(c,Link[k].Kb,BulkOrder)*Bucf;
   rwall = wallrate(c,Link[k].Diam,Link[k].Kw,Link[k].Rc);

   /* Find change in concentration over timestep */
   dcbulk = rbulk*(double)dt;
   dcwall = rwall*(double)dt;

   /* Update cumulative mass reacted */
   if (Htime >= Rstart)
   {
      Wbulk += ABS(dcbulk)*v;
      Wwall += ABS(dcwall)*v;
   }

   /* Update concentration */
   dc = dcbulk + dcwall;
   cnew = c + dc;
   cnew = MAX(0.0,cnew);
   return(cnew);
}


double  tankreact(double c, double v, double kb, long dt)
/*
**-------------------------------------------------------
**   Input:   c = current WQ in tank
**            v = tank volume
**            kb = reaction coeff.
**            dt = time step
**   Output:  returns new WQ value
**   Purpose: computes new quality in a tank after
**            reaction occurs
**-------------------------------------------------------
*/
{
   double cnew, dc, rbulk;

/*** Updated 9/7/00 ***/
   /* If no reaction then return current WQ */
   if (!Reactflag) return(c);

   /* For water age, update concentration by timestep */
   if (Qualflag == AGE) return(c + (double)dt/3600.0);

   /* Find bulk reaction rate */
   rbulk = bulkrate(c,kb,TankOrder)*Tucf;

   /* Find concentration change & update quality */
   dc = rbulk*(double)dt;
   if (Htime >= Rstart) Wtank += ABS(dc)*v;
   cnew = c + dc;
   cnew = MAX(0.0,cnew);
   return(cnew);
}
   

double  bulkrate(double c, double kb, double order)
/*
**-----------------------------------------------------------
**   Input:   c = current WQ concentration
**            kb = bulk reaction coeff.
**            order = bulk reaction order
**   Output:  returns bulk reaction rate
**   Purpose: computes bulk reaction rate (mass/volume/time)           
**-----------------------------------------------------------
*/
{
   double c1;

   /* Find bulk reaction potential taking into account */
   /* limiting potential & reaction order. */

      /* Zero-order kinetics: */
      if (order == 0.0) c = 1.0;

      /* Michaelis-Menton kinetics: */
      else if (order < 0.0)
      {
         c1 = Climit + SGN(kb)*c;
         if (ABS(c1) < TINY) c1 = SGN(c1)*TINY;
         c = c/c1;
      }

      /* N-th order kinetics: */
      else
      {
         /* Account for limiting potential */
         if (Climit == 0.0) c1 = c;
         else c1 = MAX(0.0, SGN(kb)*(Climit-c));

         /* Compute concentration potential */
         if (order == 1.0) c = c1;
         else if (order == 2.0) c = c1*c;
         else c = c1*pow(MAX(0.0,c),order-1.0);
      }

   /* Reaction rate = bulk coeff. * potential) */
   if (c < 0) c = 0;
   return(kb*c);
}


double  wallrate(double c, double d, double kw, double kf)
/*
**------------------------------------------------------------
**   Input:   c = current WQ concentration
**            d = pipe diameter
**            kw = intrinsic wall reaction coeff.
**            kf = mass transfer coeff. for 0-order reaction
**                 (ft/sec) or apparent wall reaction coeff.
**                 for 1-st order reaction (1/sec)
**   Output:  returns wall reaction rate in mass/ft3/sec
**   Purpose: computes wall reaction rate
**------------------------------------------------------------
*/
{
   if (kw == 0.0 || d == 0.0) return(0.0);
   if (WallOrder == 0.0)       /* 0-order reaction */
   {
      kf = SGN(kw)*c*kf;       /* Mass transfer rate (mass/ft2/sec)*/
      kw = kw*SQR(Ucf[ELEV]);  /* Reaction rate (mass/ft2/sec) */                 
      if (ABS(kf) < ABS(kw))   /* Reaction mass transfer limited */
         kw = kf;  
      return(kw*4.0/d);        /* Reaction rate (mass/ft3/sec) */
   }
   else return(c*kf);          /* 1st-order reaction */
}

/************************* End of QUALITY.C ***************************/
<|MERGE_RESOLUTION|>--- conflicted
+++ resolved
@@ -1,1791 +1,1756 @@
-/*
-*******************************************************************************
-                                                                      
-QUALITY.C -- Water Quality Simulator for EPANET Program         
-                                                                      
-VERSION:    2.00
-DATE:       5/29/00
-            9/7/00
-            10/25/00
-            8/15/07    (2.00.11)
-            2/14/08    (2.00.12)
-AUTHOR:     L. Rossman
-            US EPA - NRMRL
-                                                                      
-  This module contains the network water quality simulator.           
-                                                                      
-  For each time period, hydraulic results are read in from the        
-  binary file HydFile, hydraulic and water quality results are        
-  written to the binary output file OutFile (if the current period    
-  is a reporting period), and the water quality is transported
-  and reacted over the duration of the time period.                                      
-
-  The entry points for this module are:
-    openqual()   -- called from ENopenQ() in EPANET.C
-    initqual()   -- called from ENinitQ() in EPANET.C
-    runqual()    -- called from ENrunQ() in EPANET.C
-    nextqual()   -- called from ENnextQ() in EPANET.C
-    stepqual()   -- called from ENstepQ() in EPANET.C
-    closequal()  -- called from ENcloseQ() in EPANET.C
-                                                                      
-  Calls are made to:
-    AllocInit()
-    Alloc()
-    AllocFree()   
-  in MEMPOOL.C to utilize a memory pool to prevent excessive malloc'ing  
-  when constantly creating and destroying pipe sub-segments during    
-  the water quality transport calculations.
-
-  Calls are also made to:
-    readhyd()
-    readhydstep()
-    savenetdata()
-    saveoutput()
-    savefinaloutput()
-  in OUTPUT.C to retrieve hydraulic results and save all results.
-
-******************************************************************************* 
-*/
-
-#include <stdio.h>
-#include <string.h>
-#ifndef __APPLE__
-#include <malloc.h>
-#else
-#include <stdlib.h>
-#endif
-#include <math.h>
-#include "hash.h"
-#include "text.h"
-#include "types.h"
-#include "funcs.h"
-#include "vars.h"
-#include "mempool.h"
-
-/*
-** Macros to identify upstream & downstream nodes of a link
-** under the current flow and to compute link volume
-*/
-#define   UP_NODE(x)   ( (FlowDir[(x)]=='+') ? Link[(x)].N1 : Link[(x)].N2 )
-#define   DOWN_NODE(x) ( (FlowDir[(x)]=='+') ? Link[(x)].N2 : Link[(x)].N1 )
-#define   LINKVOL(k)   ( 0.785398*Link[(k)].Len*SQR(Link[(k)].Diam) )
-
-Pseg      FreeSeg;              /* Pointer to unused segment               */
-Pseg      *FirstSeg,            /* First (downstream) segment in each pipe */
-          *LastSeg;             /* Last (upstream) segment in each pipe    */
-char      *FlowDir;             /* Flow direction for each pipe            */
-double    *VolIn;               /* Total volume inflow to node             */
-double    *MassIn;              /* Total mass inflow to node               */
-double    Sc;                   /* Schmidt Number                          */
-double    Bucf;                 /* Bulk reaction units conversion factor   */
-double    Tucf;                 /* Tank reaction units conversion factor   */
-
-/*** Moved to vars.h ***/                                                      //(2.00.12 - LR)
-//char      Reactflag;            /* Reaction indicator                      */
-
-char      OutOfMemory;          /* Out of memory indicator                 */
-static    alloc_handle_t *SegPool; // Memory pool for water quality segments   //(2.00.11 - LR)
-
-
-int  openqual()
-/*
-**--------------------------------------------------------------
-**   Input:   none     
-**   Output:  returns error code                                          
-**   Purpose: opens WQ solver system 
-**--------------------------------------------------------------
-*/
-{
-   int errcode = 0;
-   int n;
-
-   /* Allocate memory pool for WQ segments */
-   OutOfMemory = FALSE;
-   SegPool = AllocInit();                                                      //(2.00.11 - LR)
-   if (SegPool == NULL) errcode = 101;                                         //(2.00.11 - LR)
-
-   /* Allocate scratch array & reaction rate array*/
-   XC  = (double *) calloc(MAX((Nnodes+1),(Nlinks+1)),sizeof(double));
-   R  = (double *) calloc((Nlinks+1), sizeof(double));
-   ERRCODE(MEMCHECK(XC));
-   ERRCODE(MEMCHECK(R));
-
-   /* Allocate memory for WQ solver */
-   n        = Nlinks+Ntanks+1;
-   FirstSeg = (Pseg *) calloc(n, sizeof(Pseg));
-   LastSeg  = (Pseg *) calloc(n, sizeof(Pseg));
-   FlowDir  = (char *) calloc(n, sizeof(char));
-   n        = Nnodes+1;
-   VolIn    = (double *) calloc(n, sizeof(double));
-   MassIn   = (double *) calloc(n, sizeof(double));
-   ERRCODE(MEMCHECK(FirstSeg));
-   ERRCODE(MEMCHECK(LastSeg));
-   ERRCODE(MEMCHECK(FlowDir));
-   ERRCODE(MEMCHECK(VolIn));
-   ERRCODE(MEMCHECK(MassIn));
-   return(errcode);
-}
-
-/* Local function to compute unit conversion factor for bulk reaction rates */
-   double getucf(double order)
-   {
-      if (order < 0.0) order = 0.0;
-      if (order == 1.0) return(1.0);
-      else return(1./pow(LperFT3,(order-1.0)));
-   }
-
-
-void  initqual()
-/*
-**--------------------------------------------------------------
-**   Input:   none     
-**   Output:  none                                          
-**   Purpose: re-initializes WQ solver system 
-**--------------------------------------------------------------
-*/
-{
-   int i;
-
-   /* Initialize quality, tank volumes, & source mass flows */
-   for (i=1; i<=Nnodes; i++) C[i] = Node[i].C0;
-   for (i=1; i<=Ntanks; i++) Tank[i].C = Node[Tank[i].Node].C0;
-   for (i=1; i<=Ntanks; i++) Tank[i].V = Tank[i].V0;
-   for (i=1; i<=Nnodes; i++)
-      if (Node[i].S != NULL) Node[i].S->Smass = 0.0;
-<<<<<<< HEAD
-  
-=======
-
->>>>>>> 3e92016b
-   QTankVolumes = calloc(Ntanks, sizeof(double)); // keep track of previous step's tank volumes.
-   QLinkFlow    = calloc(Nlinks, sizeof(double)); // keep track of previous step's link flows.
-  
-   /* Set WQ parameters */
-   Bucf = 1.0;
-   Tucf = 1.0;
-   Reactflag = 0;
-   if (Qualflag != NONE)
-   {
-      /* Initialize WQ at trace node (if applicable) */
-      if (Qualflag == TRACE) C[TraceNode] = 100.0;
-
-      /* Compute Schmidt number */
-      if (Diffus > 0.0)
-         Sc = Viscos/Diffus;
-      else
-         Sc = 0.0;
-
-      /* Compute unit conversion factor for bulk react. coeff. */
-      Bucf = getucf(BulkOrder);
-      Tucf = getucf(TankOrder);
-
-      /* Check if modeling a reactive substance */
-      Reactflag = setReactflag();
-
-      /* Reset memory pool */
-      FreeSeg = NULL;
-      AllocSetPool(SegPool);                                                   //(2.00.11 - LR)
-      AllocReset();                                                            //(2.00.11 - LR)
-   }
-
-   /* Initialize avg. reaction rates */
-   Wbulk = 0.0;
-   Wwall = 0.0;
-   Wtank = 0.0;
-   Wsource = 0.0;
-
-   /* Re-position hydraulics file */
-  if (!OpenHflag) {
-<<<<<<< HEAD
-    fseek(HydFile,HydOffset,SEEK_SET);
-=======
-   fseek(HydFile,HydOffset,SEEK_SET);
->>>>>>> 3e92016b
-  }
-   
-
-   /* Set elapsed times to zero */
-   Htime = 0;
-   Qtime = 0;
-   Rtime = Rstart;
-   Nperiods = 0;
-}
-
-
-int runqual(long *t)
-/*
-**--------------------------------------------------------------
-**   Input:   none     
-**   Output:  t = pointer to current simulation time (sec)
-**   Returns: error code                                          
-**   Purpose: retrieves hydraulics for next hydraulic time step
-**            (at time *t) and saves current results to file
-**--------------------------------------------------------------
-*/
-{
-   long    hydtime;       /* Hydraulic solution time */
-   long    hydstep;       /* Hydraulic time step     */
-   int     errcode = 0;
-
-   /* Update reported simulation time */
-   *t = Qtime;
-
-   /* Read hydraulic solution from hydraulics file */
-   if (Qtime == Htime)
-   {
-      errcode = gethyd(&hydtime, &hydstep);
-      if (!OpenHflag) { // test for sequential vs stepwise
-        // sequential
-<<<<<<< HEAD
-        Htime = hydtime + hydstep;
-      }
-      else {
-        // stepwise calculation
-        for (int i=1; i<= Ntanks; ++i) {
-          QTankVolumes[i-1] = Tank[i].V;
-        }
-        
-        for (int i=1; i<= Nlinks; ++i)
-        {
-          if (S[i] <= CLOSED) {
-            QLinkFlow[i-1] = Q[i];
-          }
-        }
-
-      }
-=======
-      Htime = hydtime + hydstep;
->>>>>>> 3e92016b
-   }
-      else {
-        // stepwise calculation
-        for (int i=1; i<= Ntanks; ++i) {
-          QTankVolumes[i-1] = Tank[i].V;
-        }
-        
-        for (int i=1; i<= Nlinks; ++i)
-        {
-          if (S[i] <= CLOSED) {
-            QLinkFlow[i-1] = Q[i];
-          }
-        }
-
-      }
-   }
-   return(errcode);
-}
-
-
-int nextqual(long *tstep)
-/*
-**--------------------------------------------------------------
-**   Input:   none     
-**   Output:  tstep = pointer to time step (sec)
-**   Returns: error code                                          
-**   Purpose: updates WQ conditions until next hydraulic 
-**            solution occurs (after *tstep secs.)
-**--------------------------------------------------------------
-*/
-{
-   long    hydstep;       /* Hydraulic solution time step */
-   int     errcode = 0;
-
-   /* Determine time step */
-   *tstep = 0;
-  
-  // hydstep = Htime - Qtime;
-  
-  if (Htime <= Dur) hydstep = Htime - Qtime;
-  else hydstep = 0;
-  
-  double *tankVolumes;
-  
-  // if we're operating in stepwise mode, capture the tank levels so we can restore them later.
-  if (OpenHflag) {
-    tankVolumes = calloc(Ntanks, sizeof(double));
-    for (int i=1; i<=Ntanks; ++i) {
-      if (Tank[i].A != 0) { // skip reservoirs
-        tankVolumes[i-1] = Tank[i].V;
-      }
-    }
-    
-    // restore the previous step's tank volumes
-    for (int i=1; i<=Ntanks; i++) {
-      if (Tank[i].A != 0) { // skip reservoirs again
-        int n = Tank[i].Node;
-        Tank[i].V = QTankVolumes[i-1];
-        H[n] = tankgrade(i,Tank[i].V);
-      }
-    }
-    
-    // restore the previous step's pipe link flows
-    for (int i=1; i<=Nlinks; i++) {
-      if (S[i] <= CLOSED) {
-        Q[i] = 0.0;
-      }
-    }
-<<<<<<< HEAD
-=======
-
-  }
->>>>>>> 3e92016b
-
-  }
-  
-   /* Perform water quality routing over this time step */
-   if (Qualflag != NONE && hydstep > 0) transport(hydstep);
-
-   /* Update current time */
-   if (OutOfMemory) errcode = 101;
-   if (!errcode) *tstep = hydstep;
-   Qtime += hydstep;
-
-   /* Save final output if no more time steps */
-   if (!errcode && Saveflag && *tstep == 0) errcode = savefinaloutput();
-  
-  // restore tank levels to post-runH state, if needed.
-  if (OpenHflag) {
-    for (int i=1; i<=Ntanks; i++) {
-      if (Tank[i].A != 0) { // skip reservoirs again
-        int n = Tank[i].Node;
-        Tank[i].V = tankVolumes[i-1];
-        H[n] = tankgrade(i,Tank[i].V);
-      }
-    }
-    
-    for (int i=1; i<=Nlinks; ++i) {
-      if (S[i] <= CLOSED) {
-        Q[i] = QLinkFlow[i-1];
-      }
-    }
-    
-    free(tankVolumes);
-  }
-  
-   return(errcode);
-}
-
-
-int stepqual(long *tleft)
-/*
-**--------------------------------------------------------------
-**   Input:   none     
-**   Output:  tleft = pointer to time left in simulation
-**   Returns: error code                                          
-**   Purpose: updates WQ conditions over a single WQ time step
-**--------------------------------------------------------------
-*/
-{  long dt, hstep, t, tstep;
-   int  errcode = 0;
-   tstep = Qstep;
-   do
-   {
-      dt = tstep;
-      hstep = Htime - Qtime;
-      if (hstep < dt)
-      {
-         dt = hstep;
-         if (Qualflag != NONE) transport(dt);
-         Qtime += dt;
-         errcode = runqual(&t);
-         Qtime = t;
-      }
-      else
-      {
-         if (Qualflag != NONE) transport(dt);
-         Qtime += dt;
-      }
-      tstep -= dt;
-      if (OutOfMemory) errcode = 101;
-   }  while (!errcode && tstep > 0);
-   *tleft = Dur - Qtime;
-   if (!errcode && Saveflag && *tleft == 0) errcode = savefinaloutput();
-   return(errcode);
-}
-
-
-int closequal()
-/*
-**--------------------------------------------------------------
-**   Input:   none     
-**   Output:  returns error code                                          
-**   Purpose: closes WQ solver system 
-**--------------------------------------------------------------
-*/
-{
-   int errcode = 0;
-
-   /* Free memory pool */
-   if ( SegPool )                                                              //(2.00.11 - LR)
-   {                                                                           //(2.00.11 - LR)
-        AllocSetPool(SegPool);                                                 //(2.00.11 - LR)
-        AllocFreePool();                                                       //(2.00.11 - LR)
-   }                                                                           //(2.00.11 - LR)
-
-   free(FirstSeg);
-   free(LastSeg);
-   free(FlowDir);
-   free(VolIn);
-   free(MassIn);
-   free(R);
-   free(XC);
-   free(QTankVolumes);
-   free(QLinkFlow);
-   return(errcode);
-}
-
-
-int  gethyd(long *hydtime, long *hydstep)
-/*
-**-----------------------------------------------------------
-**   Input:   none     
-**   Output:  hydtime = pointer to hydraulic solution time
-**            hydstep = pointer to hydraulic time step
-**   Returns: error code                                          
-**   Purpose: retrieves hydraulic solution and hydraulic
-**            time step for next hydraulic event
-**
-**   NOTE: when this function is called, WQ results have
-**         already been updated to the point in time when
-**         the next hydraulic event occurs.
-**-----------------------------------------------------------
-*/
-{
-   int errcode = 0;
-
-  // if hydraulics are not open, then we're operating in sequential mode.
-  // else hydraulics are open, so use the hydraulic results in memory rather than reading from the temp file.
-  if (!OpenHflag) {
-<<<<<<< HEAD
-    /* Read hydraulic results from file */
-    if (!readhyd(hydtime)) return(307);
-    if (!readhydstep(hydstep)) return(307);
-    Htime = *hydtime;
-=======
-   /* Read hydraulic results from file */
-   if (!readhyd(hydtime)) return(307);
-   if (!readhydstep(hydstep)) return(307);
-   Htime = *hydtime;
->>>>>>> 3e92016b
-  }
-
-   /* Save current results to output file */
-   if (Htime >= Rtime)
-   {
-      if (Saveflag)
-      {
-         errcode = saveoutput();
-         Nperiods++;
-      }
-      Rtime += Rstep;
-   }
-
-   /* If simulating WQ: */
-   if (Qualflag != NONE && Qtime < Dur)
-   {
-
-      /* Compute reaction rate coeffs. */
-      if (Reactflag && Qualflag != AGE) ratecoeffs();
-
-      /* Initialize pipe segments (at time 0) or  */
-      /* else re-orient segments if flow reverses.*/
-      if (Qtime == 0) initsegs();
-      else            reorientsegs();
-   }
-   return(errcode);
-}
-
-
-char  setReactflag()
-/*
-**-----------------------------------------------------------
-**   Input:   none     
-**   Output:  returns 1 for reactive WQ constituent, 0 otherwise                                          
-**   Purpose: checks if reactive chemical being simulated            
-**-----------------------------------------------------------
-*/
-{
-   int  i;
-   if      (Qualflag == TRACE) return(0);
-   else if (Qualflag == AGE)   return(1);
-   else
-   {
-      for (i=1; i<=Nlinks; i++)
-      {
-         if (Link[i].Type <= PIPE)
-         {
-            if (Link[i].Kb != 0.0 || Link[i].Kw != 0.0) return(1);
-         }
-      }
-      for (i=1; i<=Ntanks; i++)
-         if (Tank[i].Kb != 0.0) return(1);
-   }
-   return(0);
-}
-
-
-void  transport(long tstep)
-/*
-**--------------------------------------------------------------
-**   Input:   tstep = length of current time step     
-**   Output:  none
-**   Purpose: transports constituent mass through pipe network        
-**            under a period of constant hydraulic conditions.        
-**--------------------------------------------------------------
-*/
-{
-   long   qtime, dt;
-  
-   /* Repeat until elapsed time equals hydraulic time step */
-
-   AllocSetPool(SegPool);                                                      //(2.00.11 - LR)
-   qtime = 0;
-   while (!OutOfMemory && qtime < tstep)
-   {                                  /* Qstep is quality time step */
-      dt = MIN(Qstep,tstep-qtime);    /* Current time step */
-      qtime += dt;                    /* Update elapsed time */
-      if (Reactflag) updatesegs(dt);  /* Update quality in inner link segs */
-      accumulate(dt);                 /* Accumulate flow at nodes */
-      updatenodes(dt);                /* Update nodal quality */
-      sourceinput(dt);                /* Compute inputs from sources */
-      release(dt);                    /* Release new nodal flows */
-   }
-   updatesourcenodes(tstep);          /* Update quality at source nodes */
-  
-}
-
-
-void  initsegs()
-/*
-**--------------------------------------------------------------
-**   Input:   none     
-**   Output:  none
-**   Purpose: initializes water quality segments                      
-**--------------------------------------------------------------
-*/
-{
-   int     j,k;
-   double   c,v;
-
-   /* Examine each link */
-   for (k=1; k<=Nlinks; k++)
-   {
-
-      /* Establish flow direction */
-      FlowDir[k] = '+';
-      if (Q[k] < 0.) FlowDir[k] = '-';
-
-      /* Set segs to zero */
-      LastSeg[k] = NULL;
-      FirstSeg[k] = NULL;
-
-      /* Find quality of downstream node */
-      j = DOWN_NODE(k);
-      if (j <= Njuncs) c = C[j];
-      else             c = Tank[j-Njuncs].C;
-
-      /* Fill link with single segment with this quality */
-      addseg(k,LINKVOL(k),c);
-   }
-
-   /* Initialize segments in tanks that use them */
-   for (j=1; j<=Ntanks; j++)
-   {
-
-      /* Skip reservoirs & complete mix tanks */
-      if (Tank[j].A == 0.0
-      ||  Tank[j].MixModel == MIX1) continue;
-
-      /* Tank segment pointers are stored after those for links */
-      k = Nlinks + j;
-      c = Tank[j].C;
-      LastSeg[k] = NULL;
-      FirstSeg[k] = NULL;
-
-      /* Add 2 segments for 2-compartment model */
-      if (Tank[j].MixModel == MIX2)
-      {
-         v = MAX(0,Tank[j].V-Tank[j].V1max);
-         addseg(k,v,c);
-         v = Tank[j].V - v;
-         addseg(k,v,c);
-      }
-
-      /* Add one segment for FIFO & LIFO models */
-      else
-      {
-         v = Tank[j].V;
-         addseg(k,v,c);
-      }
-   }
-}
-
-
-void  reorientsegs()
-/*
-**--------------------------------------------------------------
-**   Input:   none     
-**   Output:  none
-**   Purpose: re-orients segments (if flow reverses)                  
-**--------------------------------------------------------------
-*/
-{
-   Pseg   seg, nseg, pseg;
-   int    k;
-   char   newdir;
-
-   /* Examine each link */
-   for (k=1; k<=Nlinks; k++)
-   {
-
-      /* Find new flow direction */
-      newdir = '+';
-      if (Q[k] == 0.0)     newdir = FlowDir[k];
-      else if (Q[k] < 0.0) newdir = '-';
-
-      /* If direction changes, then reverse order of segments */
-      /* (first to last) and save new direction */
-      if (newdir != FlowDir[k])
-      {
-         seg = FirstSeg[k];
-         FirstSeg[k] = LastSeg[k];
-         LastSeg[k] = seg;
-         pseg = NULL;
-         while (seg != NULL)
-         {
-            nseg = seg->prev;
-            seg->prev = pseg;
-            pseg = seg;
-            seg = nseg;
-         }
-         FlowDir[k] = newdir;
-      }
-   }
-}
-
-
-void  updatesegs(long dt)
-/*
-**-------------------------------------------------------------
-**   Input:   t = time from last WQ segment update     
-**   Output:  none
-**   Purpose: reacts material in pipe segments up to time t               
-**-------------------------------------------------------------
-*/
-{
-   int    k;
-   Pseg   seg;
-   double  cseg, rsum, vsum;
-
-   /* Examine each link in network */
-   for (k=1; k<=Nlinks; k++)
-   {
-
-      /* Skip zero-length links (pumps & valves) */
-      rsum = 0.0;
-      vsum = 0.0;
-      if (Link[k].Len == 0.0) continue;
-
-      /* Examine each segment of the link */
-      seg = FirstSeg[k];
-      while (seg != NULL)
-      {
-
-            /* React segment over time dt */
-            cseg = seg->c;
-            seg->c = pipereact(k,seg->c,seg->v,dt);
-
-            /* Accumulate volume-weighted reaction rate */
-            if (Qualflag == CHEM)
-            {
-               rsum += ABS((seg->c - cseg))*seg->v;
-               vsum += seg->v;
-            }
-            seg = seg->prev;
-      }
-
-      /* Normalize volume-weighted reaction rate */
-      if (vsum > 0.0) R[k] = rsum/vsum/dt*SECperDAY;
-      else R[k] = 0.0;
-   }
-}
-
-
-void  removesegs(int k)
-/*
-**-------------------------------------------------------------
-**   Input:   k = link index     
-**   Output:  none
-**   Purpose: removes all segments in link k                                 
-**-------------------------------------------------------------
-*/
-{
-    Pseg seg;
-    seg = FirstSeg[k];
-    while (seg != NULL)
-    {
-        FirstSeg[k] = seg->prev;
-        seg->prev = FreeSeg;
-        FreeSeg = seg;
-        seg = FirstSeg[k];
-    }
-    LastSeg[k] = NULL;
-}
-
-
-void  addseg(int k, double v, double c)
-/*
-**-------------------------------------------------------------
-**   Input:   k = link segment
-**            v = segment volume
-**            c = segment quality
-**   Output:  none
-**   Purpose: adds a segment to start of link k (i.e., upstream
-**            of current last segment).
-**-------------------------------------------------------------
-*/
-{
-    Pseg seg;
-
-    if (FreeSeg != NULL)
-    {
-       seg = FreeSeg;
-       FreeSeg = seg->prev;
-    }
-    else
-    {
-        seg = (struct Sseg *) Alloc(sizeof(struct Sseg));
-        if (seg == NULL)
-        {
-           OutOfMemory = TRUE;
-           return;
-        }     
-    }
-    seg->v = v;
-    seg->c = c;
-    seg->prev = NULL;
-    if (FirstSeg[k] == NULL) FirstSeg[k] = seg;
-    if (LastSeg[k] != NULL) LastSeg[k]->prev = seg;
-    LastSeg[k] = seg;
-}
-
-
-void accumulate(long dt)
-/*
-**-------------------------------------------------------------
-**   Input:   dt = current WQ time step
-**   Output:  none
-**   Purpose: accumulates mass flow at nodes and updates nodal
-**            quality   
-**-------------------------------------------------------------
-*/
-{
-   int    i,j,k;
-   double  cseg,v,vseg;
-   Pseg   seg;
-
-   /* Re-set memory used to accumulate mass & volume */
-   memset(VolIn,0,(Nnodes+1)*sizeof(double));
-   memset(MassIn,0,(Nnodes+1)*sizeof(double));
-   memset(XC,0,(Nnodes+1)*sizeof(double));
-
-   /* Compute average conc. of segments adjacent to each node */
-   /* (For use if there is no transport through the node) */
-   for (k=1; k<=Nlinks; k++)
-   {
-      j = DOWN_NODE(k);             /* Downstream node */
-      if (FirstSeg[k] != NULL)      /* Accumulate concentrations */
-      {
-         MassIn[j] += FirstSeg[k]->c;
-         VolIn[j]++;
-      }
-      j = UP_NODE(k);              /* Upstream node */
-      if (LastSeg[k] != NULL)      /* Accumulate concentrations */
-      {
-         MassIn[j] += LastSeg[k]->c;
-         VolIn[j]++;
-      }
-   }
-   for (k=1; k<=Nnodes; k++)
-     if (VolIn[k] > 0.0) XC[k] = MassIn[k]/VolIn[k];
-
-   /* Move mass from first segment of each pipe into downstream node */
-   memset(VolIn,0,(Nnodes+1)*sizeof(double));
-   memset(MassIn,0,(Nnodes+1)*sizeof(double));
-   for (k=1; k<=Nlinks; k++)
-   {
-      i = UP_NODE(k);               /* Upstream node */
-      j = DOWN_NODE(k);             /* Downstream node */
-      v = ABS(Q[k])*dt;             /* Flow volume */
-
-////  Start of deprecated code segment  ////                                   //(2.00.12 - LR)
-         
-      /* If link volume < flow volume, then transport upstream    */
-      /* quality to downstream node and remove all link segments. */
-/*      if (LINKVOL(k) < v)
-      {
-         VolIn[j] += v;
-         seg = FirstSeg[k];
-         cseg = C[i];
-         if (seg != NULL) cseg = seg->c;
-         MassIn[j] += v*cseg;
-         removesegs(k);
-      }
-*/
-      /* Otherwise remove flow volume from leading segments */
-      /* and accumulate flow mass at downstream node        */
-      //else
-
-////  End of deprecated code segment.  ////                                    //(2.00.12 - LR)
-
-      while (v > 0.0)                                                          //(2.00.12 - LR)
-      {
-         /* Identify leading segment in pipe */
-         seg = FirstSeg[k];
-         if (seg == NULL) break;
-
-         /* Volume transported from this segment is */
-         /* minimum of flow volume & segment volume */
-         /* (unless leading segment is also last segment) */
-         vseg = seg->v;
-         vseg = MIN(vseg,v);
-         if (seg == LastSeg[k]) vseg = v;
-
-         /* Update volume & mass entering downstream node  */
-         cseg = seg->c;
-         VolIn[j] += vseg;
-         MassIn[j] += vseg*cseg;
-
-         /* Reduce flow volume by amount transported */
-         v -= vseg;
-
-         /* If all of segment's volume was transferred, then */
-         /* replace leading segment with the one behind it   */
-         /* (Note that the current seg is recycled for later use.) */
-         if (v >= 0.0 && vseg >= seg->v)
-         {
-            FirstSeg[k] = seg->prev;
-            if (FirstSeg[k] == NULL) LastSeg[k] = NULL;
-            seg->prev = FreeSeg;
-            FreeSeg = seg;
-         }
-
-         /* Otherwise reduce segment's volume */
-         else
-         {
-            seg->v -= vseg;
-         }
-      }     /* End while */
-   }        /* Next link */
-}
-
-
-void updatenodes(long dt)
-/*
-**---------------------------------------------------------------------------
-**   Input:   dt = current WQ time step     
-**   Output:  none
-**   Purpose: updates concentration at all nodes to mixture of accumulated
-**            inflow from connecting pipes.
-**
-**  Note:     Does not account for source flow effects. XC[i] contains
-**            average concen. of segments adjacent to node i, used in case
-**            there was no inflow into i.
-**---------------------------------------------------------------------------
-*/
-{
-   int i;
-
-   /* Update junction quality */
-   for (i=1; i<=Njuncs; i++)
-   {
-      if (D[i] < 0.0) VolIn[i] -= D[i]*dt;
-      if (VolIn[i] > 0.0) C[i] = MassIn[i]/VolIn[i];
-      else                C[i] = XC[i];
-   }
-
-   /* Update tank quality */
-   updatetanks(dt);
-
-   /* For flow tracing, set source node concen. to 100. */
-   if (Qualflag == TRACE) C[TraceNode] = 100.0;
-}
-
-
-void sourceinput(long dt)
-/*
-**---------------------------------------------------------------------
-**   Input:   dt = current WQ time step     
-**   Output:  none
-**   Purpose: computes contribution (if any) of mass additions from WQ
-**            sources at each node.
-**---------------------------------------------------------------------
-*/
-{
-   int   j,n;
-   double massadded = 0.0, s, volout;
-   double qout, qcutoff;
-   Psource source;
-
-   /* Establish a flow cutoff which indicates no outflow from a node */
-   qcutoff = 10.0*TINY;
-
-   /* Zero-out the work array XC */
-   memset(XC,0,(Nnodes+1)*sizeof(double));
-   if (Qualflag != CHEM) return;
-
-   /* Consider each node */
-   for (n=1; n<=Nnodes; n++)
-   {
-
-      /* Skip node if no WQ source */
-      source = Node[n].S;
-      if (source == NULL) continue;
-      if (source->C0 == 0.0) continue;
-    
-      /* Find total flow volume leaving node */
-      if (n <= Njuncs) volout = VolIn[n];  /* Junctions */
-      else volout = VolIn[n] - D[n]*dt;    /* Tanks */
-      qout = volout / (double) dt;
-
-      /* Evaluate source input only if node outflow > cutoff flow */
-      if (qout > qcutoff)
-      {
-
-         /* Mass added depends on type of source */
-         s = sourcequal(source);
-         switch(source->Type)
-         {
-            /* Concen. Source: */
-            /* Mass added = source concen. * -(demand) */
-            case CONCEN:
-
-               /* Only add source mass if demand is negative */
-               if (D[n] < 0.0)
-               {
-                  massadded = -s*D[n]*dt;
-
-                  /* If node is a tank then set concen. to 0. */
-                  /* (It will be re-set to true value in updatesourcenodes()) */
-                  if (n > Njuncs) C[n] = 0.0;
-               }
-               else massadded = 0.0;
-               break;
-
-            /* Mass Inflow Booster Source: */
-            case MASS:
-               massadded = s*dt;
-               break;
-
-            /* Setpoint Booster Source: */
-            /* Mass added is difference between source */
-            /* & node concen. times outflow volume  */
-            case SETPOINT:
-               if (s > C[n]) massadded = (s-C[n])*volout;
-               else massadded = 0.0;
-               break;
-
-            /* Flow-Paced Booster Source: */
-            /* Mass added = source concen. times outflow volume */
-            case FLOWPACED:
-               massadded = s*volout;
-               break;
-         }
-
-         /* Source concen. contribution = (mass added / outflow volume) */
-         XC[n] = massadded/volout;
-
-         /* Update total mass added for time period & simulation */
-         source->Smass += massadded;
-         if (Htime >= Rstart) Wsource += massadded;
-      }
-   }
-
-   /* Add mass inflows from reservoirs to Wsource*/
-   if (Htime >= Rstart)
-   {
-      for (j=1; j<=Ntanks; j++)
-      {
-         if (Tank[j].A == 0.0)
-         {
-            n = Njuncs + j;
-            volout = VolIn[n] - D[n]*dt;
-            if (volout > 0.0) Wsource += volout*C[n];
-         }
-      }
-   }
-}
-
-
-void release(long dt)
-/*
-**---------------------------------------------------------
-**   Input:   dt = current WQ time step
-**   Output:  none
-**   Purpose: creates new segments in outflow links from nodes.
-**---------------------------------------------------------
-*/
-{
-   int    k,n;
-   double  c,q,v;
-   Pseg   seg;
-
-   /* Examine each link */
-   for (k=1; k<=Nlinks; k++)
-   {
-
-      /* Ignore links with no flow */
-      if (Q[k] == 0.0) continue;
-
-      /* Find flow volume released to link from upstream node */
-      /* (NOTE: Flow volume is allowed to be > link volume.) */
-      n = UP_NODE(k);
-      q = ABS(Q[k]);
-      v = q*dt;
-
-      /* Include source contribution in quality released from node. */
-      c = C[n] + XC[n];
-
-      /* If link has a last seg, check if its quality     */
-      /* differs from that of the flow released from node.*/
-      if ( (seg = LastSeg[k]) != NULL)
-      {
-         /* Quality of seg close to that of node */
-         if (ABS(seg->c - c) < Ctol)
-         {
-            seg->c = (seg->c*seg->v + c*v) / (seg->v + v);                     //(2.00.11 - LR)
-            seg->v += v;
-         }
-
-         /* Otherwise add a new seg to end of link */
-         else addseg(k,v,c);
-      }
-
-      /* If link has no segs then add a new one. */
-      else addseg(k,LINKVOL(k),c);
-   }
-}
-
-
-void  updatesourcenodes(long dt)
-/*
-**---------------------------------------------------
-**   Input:   dt = current WQ time step     
-**   Output:  none
-**   Purpose: updates quality at source nodes.
-**            (XC[n] = concen. added by source at node n)
-**---------------------------------------------------
-*/
-{
-   int i,n;
-   Psource source;
-
-   if (Qualflag != CHEM) return;
-
-   /* Examine each WQ source node */
-   for (n=1; n<=Nnodes; n++)
-   {
-      source = Node[n].S;
-      if (source == NULL) continue;
-
-      /* Add source to current node concen. */
-      C[n] += XC[n];
-
-      /* For tanks, node concen. = internal concen. */
-      if (n > Njuncs)
-      {
-         i = n - Njuncs;
-         if (Tank[i].A > 0.0) C[n] = Tank[i].C;
-      }
-
-      /* Normalize mass added at source to time step */
-      source->Smass /= (double)dt;
-   }
-}
-
-
-void  updatetanks(long dt)
-/*
-**---------------------------------------------------
-**   Input:   dt = current WQ time step     
-**   Output:  none
-**   Purpose: updates tank volumes & concentrations            
-**---------------------------------------------------
-*/
-{
-    int   i,n;
-
-   /* Examine each reservoir & tank */
-   for (i=1; i<=Ntanks; i++)
-   {
-      n = Tank[i].Node;
-<<<<<<< HEAD
-     
-=======
-
->>>>>>> 3e92016b
-      /* Use initial quality for reservoirs */
-      if (Tank[i].A == 0.0)
-      {
-         C[n] = Node[n].C0;
-      }
-
-      /* Update tank WQ based on mixing model */
-      else {
-        switch(Tank[i].MixModel)
-        {
-<<<<<<< HEAD
-          case MIX2: tankmix2(i,dt); break;
-          case FIFO: tankmix3(i,dt); break;
-          case LIFO: tankmix4(i,dt); break;
-          default:   tankmix1(i,dt); break;
-=======
-           case MIX2: tankmix2(i,dt); break;
-           case FIFO: tankmix3(i,dt); break;
-           case LIFO: tankmix4(i,dt); break;
-           default:   tankmix1(i,dt); break;
->>>>>>> 3e92016b
-        }
-        
-      }
-   }
-}
-
-
-////  Deprecated version of tankmix1  ////                                     //(2.00.12 - LR)
-//void  tankmix1(int i, long dt)
-/*
-**---------------------------------------------
-**   Input:   i = tank index
-**            dt = current WQ time step     
-**   Output:  none
-**   Purpose: complete mix tank model                     
-**---------------------------------------------
-*/
-//{
-//    int   n;
-//    double cin;
-
-//   /* Blend inflow with contents */
-//   n = Tank[i].Node;
-//   if (VolIn[n] > 0.0) cin = MassIn[n]/VolIn[n];
-//   else                 cin = 0.0;
-//   if (Tank[i].V > 0.0)
-//      Tank[i].C = tankreact(Tank[i].C,Tank[i].V,Tank[i].Kb,dt) +
-//                  (cin - Tank[i].C)*VolIn[n]/Tank[i].V;
-//   else Tank[i].C = cin;
-//   Tank[i].C = MAX(0.0, Tank[i].C);
-
-//   /* Update tank volume & nodal quality */
-//   Tank[i].V += D[n]*dt;
-//   C[n] = Tank[i].C;
-//}
-
-
-////  New version of tankmix1  ////                                            //(2.00.12 - LR)
-void  tankmix1(int i, long dt)
-/*
-**---------------------------------------------
-**   Input:   i = tank index
-**            dt = current WQ time step     
-**   Output:  none
-**   Purpose: complete mix tank model                     
-**---------------------------------------------
-*/
-{
-    int   n;
-    double cin;
-    double c, cmax, vold, vin;
-
-   /* React contents of tank */
-   c = tankreact(Tank[i].C,Tank[i].V,Tank[i].Kb,dt);
-
-   /* Determine tank & volumes */
-   vold = Tank[i].V;
-   n = Tank[i].Node;
-   Tank[i].V += D[n]*dt;
-   vin  = VolIn[n];
-
-   /* Compute inflow concen. */
-   if (vin > 0.0) cin = MassIn[n]/vin;
-   else           cin = 0.0;
-   cmax = MAX(c, cin);
-
-   /* Mix inflow with tank contents */
-   if (vin > 0.0) c = (c*vold + cin*vin)/(vold + vin);
-   c = MIN(c, cmax);
-   c = MAX(c, 0.0);
-   Tank[i].C = c;
-   C[n] = Tank[i].C;
-}
-
-/*** Updated 10/25/00 ***/
-////  New version of tankmix2  ////                                            //(2.00.12 - LR) 
-void  tankmix2(int i, long dt)
-/*
-**------------------------------------------------
-**   Input:   i = tank index
-**            dt = current WQ time step     
-**   Output:  none
-**   Purpose: 2-compartment tank model                      
-**            (seg1 = mixing zone,
-**             seg2 = ambient zone)      
-**------------------------------------------------
-*/
-{
-    int     k,n;
-    double  cin,        /* Inflow quality */
-            vin,        /* Inflow volume */
-            vt,         /* Transferred volume */
-            vnet,       /* Net volume change */
-            v1max;      /* Full mixing zone volume */
-   Pseg     seg1,seg2;  /* Compartment segments */
-
-   /* Identify segments for each compartment */
-   k = Nlinks + i;
-   seg1 = LastSeg[k];
-   seg2 = FirstSeg[k];
-   if (seg1 == NULL || seg2 == NULL) return;
-
-   /* React contents of each compartment */
-   seg1->c = tankreact(seg1->c,seg1->v,Tank[i].Kb,dt);
-   seg2->c = tankreact(seg2->c,seg2->v,Tank[i].Kb,dt);
-
-   /* Find inflows & outflows */
-   n = Tank[i].Node;
-   vnet = D[n]*dt;
-   vin = VolIn[n];
-   if (vin > 0.0) cin = MassIn[n]/vin;
-   else           cin = 0.0;
-   v1max = Tank[i].V1max;
-
-   /* Tank is filling */
-   vt = 0.0;
-   if (vnet > 0.0)
-   {
-      vt = MAX(0.0, (seg1->v + vnet - v1max));
-      if (vin > 0.0)
-      {
-         seg1->c = ((seg1->c)*(seg1->v) + cin*vin) / (seg1->v + vin);
-      }
-      if (vt > 0.0)
-      {
-         seg2->c = ((seg2->c)*(seg2->v) + (seg1->c)*vt) / (seg2->v + vt);
-      }
-   }
-
-   /* Tank is emptying */
-   if (vnet < 0.0)
-   {
-      if (seg2->v > 0.0)
-      {
-         vt = MIN(seg2->v, (-vnet));
-      }
-      if (vin + vt > 0.0)
-      {
-         seg1->c = ((seg1->c)*(seg1->v) + cin*vin + (seg2->c)*vt) /
-                   (seg1->v + vin + vt);
-      }
-   }
-
-   /* Update segment volumes */
-   if (vt > 0.0)
-   {
-      seg1->v = v1max;
-      if (vnet > 0.0) seg2->v += vt;
-      else            seg2->v = MAX(0.0, ((seg2->v)-vt));
-   }
-   else
-   {
-      seg1->v += vnet;
-      seg1->v = MIN(seg1->v, v1max);
-      seg1->v = MAX(0.0, seg1->v);
-      seg2->v = 0.0;
-   }
-   Tank[i].V += vnet;
-   Tank[i].V = MAX(0.0, Tank[i].V);
-
-   /* Use quality of mixed compartment (seg1) to */
-   /* represent quality of tank since this is where */
-   /* outflow begins to flow from */
-   Tank[i].C = seg1->c;
-   C[n] = Tank[i].C;
-}
-
-
-void  tankmix3(int i, long dt)
-/*
-**----------------------------------------------------------
-**   Input:   i = tank index
-**            dt = current WQ time step     
-**   Output:  none
-**   Purpose: First-In-First-Out (FIFO) tank model                    
-**----------------------------------------------------------
-*/
-{
-   int   k,n;
-   double vin,vnet,vout,vseg;
-   double cin,vsum,csum;
-   Pseg  seg;
-
-   k = Nlinks + i;
-   if (LastSeg[k] == NULL || FirstSeg[k] == NULL) return;
-
-   /* React contents of each compartment */
-   if (Reactflag)
-   {
-      seg = FirstSeg[k];
-      while (seg != NULL)
-      {
-         seg->c = tankreact(seg->c,seg->v,Tank[i].Kb,dt);
-         seg = seg->prev;
-      }
-   }
-
-   /* Find inflows & outflows */
-   n = Tank[i].Node;
-   vnet = D[n]*dt;
-   vin = VolIn[n];
-   vout = vin - vnet;
-   if (vin > 0.0) cin = MassIn[n]/VolIn[n];
-   else           cin = 0.0;
-   Tank[i].V += vnet;
-   Tank[i].V = MAX(0.0, Tank[i].V);                                            //(2.00.12 - LR)
-
-   /* Withdraw flow from first segment */
-   vsum = 0.0;
-   csum = 0.0;
-   while (vout > 0.0)
-   {
-      seg = FirstSeg[k];
-      if (seg == NULL) break;
-      vseg = seg->v;           /* Flow volume from leading seg */
-      vseg = MIN(vseg,vout);
-      if (seg == LastSeg[k]) vseg = vout;
-      vsum += vseg;
-      csum += (seg->c)*vseg;
-      vout -= vseg;            /* Remaining flow volume */
-      if (vout >= 0.0 && vseg >= seg->v)  /* Seg used up */
-      {
-         if (seg->prev)                                                        //(2.00.12 - LR)
-         {                                                                     //(2.00.12 - LR)
-            FirstSeg[k] = seg->prev;
-            //if (FirstSeg[k] == NULL) LastSeg[k] = NULL;                      //(2.00.12 - LR)
-            seg->prev = FreeSeg;
-            FreeSeg = seg;
-         }                                                                     //(2.00.12 - LR)
-      }
-      else                /* Remaining volume in segment */
-      {
-         seg->v -= vseg;
-      }
-   }
-
-   /* Use quality withdrawn from 1st segment */
-   /* to represent overall quality of tank */
-   if (vsum > 0.0) Tank[i].C = csum/vsum;
-   else            Tank[i].C = FirstSeg[k]->c;
-   C[n] = Tank[i].C;
-
-   /* Add new last segment for new flow entering tank */
-   if (vin > 0.0)
-   {
-      if ( (seg = LastSeg[k]) != NULL)
-      {
-         /* Quality is the same, so just add flow volume to last seg */
-         if (ABS(seg->c - cin) < Ctol) seg->v += vin;
-
-         /* Otherwise add a new seg to tank */
-         else addseg(k,vin,cin);
-      }
-
-      /* If no segs left then add a new one. */
-      else addseg(k,vin,cin);
-   }
-}   
-
-
-void  tankmix4(int i, long dt)
-/*
-**----------------------------------------------------------
-**   Input:   i = tank index
-**            dt = current WQ time step     
-**   Output:  none
-**   Purpose: Last In-First Out (LIFO) tank model                     
-**----------------------------------------------------------
-*/
-{
-   int   k, n;
-   double vin, vnet, cin, vsum, csum, vseg;
-   Pseg  seg, tmpseg;
-
-   k = Nlinks + i;
-   if (LastSeg[k] == NULL || FirstSeg[k] == NULL) return;
-
-   /* React contents of each compartment */
-   if (Reactflag)
-   {
-      seg = LastSeg[k];
-      while (seg != NULL)
-      {
-         seg->c = tankreact(seg->c,seg->v,Tank[i].Kb,dt);
-         seg = seg->prev;
-      }
-   }
-
-   /* Find inflows & outflows */
-   n = Tank[i].Node;
-   vnet = D[n]*dt;
-   vin = VolIn[n];
-   if (vin > 0.0) cin = MassIn[n]/VolIn[n];
-   else           cin = 0.0;
-   Tank[i].V += vnet;
-   Tank[i].V = MAX(0.0, Tank[i].V);                                            //(2.00.12 - LR)
-   Tank[i].C = LastSeg[k]->c;
-
-   /* If tank filling, then create new last seg */ 
-   if (vnet > 0.0)
-   {
-      if ( (seg = LastSeg[k]) != NULL)
-      {
-         /* Quality is the same, so just add flow volume to last seg */
-         if (ABS(seg->c - cin) < Ctol) seg->v += vnet;
-
-         /* Otherwise add a new last seg to tank */
-         /* which points to old last seg */ 
-         else
-         {
-            tmpseg = seg;
-            LastSeg[k] = NULL;
-            addseg(k,vnet,cin);
-            LastSeg[k]->prev = tmpseg;
-         }
-      }
-
-      /* If no segs left then add a new one. */
-      else addseg(k,vnet,cin);
-
-      /* Update reported tank quality */
-      Tank[i].C = LastSeg[k]->c;
-   }
-
-   /* If net emptying then remove last segments until vnet consumed */
-   else if (vnet < 0.0)
-   {
-      vsum = 0.0;
-      csum = 0.0;
-      vnet = -vnet;
-      while (vnet > 0.0)
-      {
-         seg = LastSeg[k];
-         if (seg == NULL) break;
-         vseg = seg->v;
-         vseg = MIN(vseg,vnet);
-         if (seg == FirstSeg[k]) vseg = vnet;
-         vsum += vseg;
-         csum += (seg->c)*vseg;
-         vnet -= vseg;
-         if (vnet >= 0.0 && vseg >= seg->v)  /* Seg used up */
-         {
-            if (seg->prev)                                                     //(2.00.12 - LR)
-            {                                                                  //(2.00.12 - LR)
-               LastSeg[k] = seg->prev;
-               //if (LastSeg[k] == NULL) FirstSeg[k] = NULL;                   //(2.00.12 - LR)
-               seg->prev = FreeSeg;
-               FreeSeg = seg;
-            }                                                                  //(2.00.12 - LR)
-         }
-         else                /* Remaining volume in segment */
-         {
-            seg->v -= vseg;
-         }
-      }
-      /* Reported tank quality is mixture of flow released and any inflow */
-      Tank[i].C = (csum + MassIn[n])/(vsum + vin);
-   }
-   C[n] = Tank[i].C;
-}         
-
-
-double  sourcequal(Psource source)
-/*
-**--------------------------------------------------------------
-**   Input:   j = source index
-**   Output:  returns source WQ value
-**   Purpose: determines source concentration in current time period  
-**--------------------------------------------------------------
-*/
-{
-   int   i;
-   long  k;
-   double c;
-
-   /* Get source concentration (or mass flow) in original units */
-   c = source->C0;
-
-   /* Convert mass flow rate from min. to sec. */
-   /* and convert concen. from liters to cubic feet */
-   if (source->Type == MASS) c /= 60.0;
-   else c /= Ucf[QUALITY];
-
-   /* Apply time pattern if assigned */
-   i = source->Pat;
-   if (i == 0) return(c);
-   k = ((Qtime+Pstart)/Pstep) % (long)Pattern[i].Length;
-   return(c*Pattern[i].F[k]);
-}
-
-
-double  avgqual(int k)
-/*
-**--------------------------------------------------------------
-**   Input:   k = link index
-**   Output:  returns WQ value
-**   Purpose: computes average quality in link k                      
-**--------------------------------------------------------------
-*/
-{
-   double  vsum = 0.0,
-          msum = 0.0;
-   Pseg   seg;
-
-   if (Qualflag == NONE) return(0.);
-   seg = FirstSeg[k];
-   while (seg != NULL)
-   {
-       vsum += seg->v;
-       msum += (seg->c)*(seg->v);
-       seg = seg->prev;
-   }
-   if (vsum > 0.0) return(msum/vsum);
-   else return( (C[Link[k].N1] + C[Link[k].N2])/2. );
-}
-
-
-void  ratecoeffs()
-/*
-**--------------------------------------------------------------
-**   Input:   none                                                
-**   Output:  none                                                
-**   Purpose: determines wall reaction coeff. for each pipe       
-**--------------------------------------------------------------
-*/
-{
-   int   k;
-   double kw;
-
-   for (k=1; k<=Nlinks; k++)
-   {
-      kw = Link[k].Kw;
-      if (kw != 0.0) kw = piperate(k);
-      Link[k].Rc = kw;
-      R[k] = 0.0;
-   }
-}                         /* End of ratecoeffs */
-
-
-double piperate(int k)
-/*
-**--------------------------------------------------------------
-**   Input:   k = link index                                      
-**   Output:  returns reaction rate coeff. for 1st-order wall     
-**            reactions or mass transfer rate coeff. for 0-order  
-**            reactions                                           
-**   Purpose: finds wall reaction rate coeffs.                    
-**--------------------------------------------------------------
-*/
-{
-   double a,d,u,kf,kw,y,Re,Sh;
-
-   d = Link[k].Diam;                    /* Pipe diameter, ft */
-
-/* Ignore mass transfer if Schmidt No. is 0 */
-   if (Sc == 0.0)
-   {
-      if (WallOrder == 0.0) return(BIG);
-      else return(Link[k].Kw*(4.0/d)/Ucf[ELEV]);
-   }
-
-/* Compute Reynolds No. */
-   a = PI*d*d/4.0;
-   u = ABS(Q[k])/a;
-   Re = u*d/Viscos;
-
-/* Compute Sherwood No. for stagnant flow  */
-/* (mass transfer coeff. = Diffus./radius) */
-   if (Re < 1.0) Sh = 2.0;
-
-/* Compute Sherwood No. for turbulent flow */
-/* using the Notter-Sleicher formula.      */
-   else if (Re >= 2300.0)
-      Sh = 0.0149*pow(Re,0.88)*pow(Sc,0.333);
-
-/* Compute Sherwood No. for laminar flow */
-/* using Graetz solution formula.        */
-   else
-   {
-      y = d/Link[k].Len*Re*Sc;
-      Sh = 3.65+0.0668*y/(1.0+0.04*pow(y,0.667));
-   }
-
-/* Compute mass transfer coeff. (in ft/sec) */
-   kf = Sh*Diffus/d;
-
-/* For zero-order reaction, return mass transfer coeff. */
-   if (WallOrder == 0.0) return(kf);
-
-/* For first-order reaction, return apparent wall coeff. */
-   kw = Link[k].Kw/Ucf[ELEV];       /* Wall coeff, ft/sec */
-   kw = (4.0/d)*kw*kf/(kf+ABS(kw)); /* Wall coeff, 1/sec  */
-   return(kw);
-}                         /* End of piperate */
-
-
-double  pipereact(int k, double c, double v, long dt)
-/*
-**------------------------------------------------------------
-**   Input:   k = link index
-**            c = current WQ in segment
-**            v = segment volume
-**            dt = time step
-**   Output:  returns new WQ value
-**   Purpose: computes new quality in a pipe segment after
-**            reaction occurs              
-**------------------------------------------------------------
-*/
-{
-   double cnew, dc, dcbulk, dcwall, rbulk, rwall;
-
-   /* For water age (hrs), update concentration by timestep */
-   if (Qualflag == AGE) return(c+(double)dt/3600.0);
-
-   /* Otherwise find bulk & wall reaction rates */
-   rbulk = bulkrate(c,Link[k].Kb,BulkOrder)*Bucf;
-   rwall = wallrate(c,Link[k].Diam,Link[k].Kw,Link[k].Rc);
-
-   /* Find change in concentration over timestep */
-   dcbulk = rbulk*(double)dt;
-   dcwall = rwall*(double)dt;
-
-   /* Update cumulative mass reacted */
-   if (Htime >= Rstart)
-   {
-      Wbulk += ABS(dcbulk)*v;
-      Wwall += ABS(dcwall)*v;
-   }
-
-   /* Update concentration */
-   dc = dcbulk + dcwall;
-   cnew = c + dc;
-   cnew = MAX(0.0,cnew);
-   return(cnew);
-}
-
-
-double  tankreact(double c, double v, double kb, long dt)
-/*
-**-------------------------------------------------------
-**   Input:   c = current WQ in tank
-**            v = tank volume
-**            kb = reaction coeff.
-**            dt = time step
-**   Output:  returns new WQ value
-**   Purpose: computes new quality in a tank after
-**            reaction occurs
-**-------------------------------------------------------
-*/
-{
-   double cnew, dc, rbulk;
-
-/*** Updated 9/7/00 ***/
-   /* If no reaction then return current WQ */
-   if (!Reactflag) return(c);
-
-   /* For water age, update concentration by timestep */
-   if (Qualflag == AGE) return(c + (double)dt/3600.0);
-
-   /* Find bulk reaction rate */
-   rbulk = bulkrate(c,kb,TankOrder)*Tucf;
-
-   /* Find concentration change & update quality */
-   dc = rbulk*(double)dt;
-   if (Htime >= Rstart) Wtank += ABS(dc)*v;
-   cnew = c + dc;
-   cnew = MAX(0.0,cnew);
-   return(cnew);
-}
-   
-
-double  bulkrate(double c, double kb, double order)
-/*
-**-----------------------------------------------------------
-**   Input:   c = current WQ concentration
-**            kb = bulk reaction coeff.
-**            order = bulk reaction order
-**   Output:  returns bulk reaction rate
-**   Purpose: computes bulk reaction rate (mass/volume/time)           
-**-----------------------------------------------------------
-*/
-{
-   double c1;
-
-   /* Find bulk reaction potential taking into account */
-   /* limiting potential & reaction order. */
-
-      /* Zero-order kinetics: */
-      if (order == 0.0) c = 1.0;
-
-      /* Michaelis-Menton kinetics: */
-      else if (order < 0.0)
-      {
-         c1 = Climit + SGN(kb)*c;
-         if (ABS(c1) < TINY) c1 = SGN(c1)*TINY;
-         c = c/c1;
-      }
-
-      /* N-th order kinetics: */
-      else
-      {
-         /* Account for limiting potential */
-         if (Climit == 0.0) c1 = c;
-         else c1 = MAX(0.0, SGN(kb)*(Climit-c));
-
-         /* Compute concentration potential */
-         if (order == 1.0) c = c1;
-         else if (order == 2.0) c = c1*c;
-         else c = c1*pow(MAX(0.0,c),order-1.0);
-      }
-
-   /* Reaction rate = bulk coeff. * potential) */
-   if (c < 0) c = 0;
-   return(kb*c);
-}
-
-
-double  wallrate(double c, double d, double kw, double kf)
-/*
-**------------------------------------------------------------
-**   Input:   c = current WQ concentration
-**            d = pipe diameter
-**            kw = intrinsic wall reaction coeff.
-**            kf = mass transfer coeff. for 0-order reaction
-**                 (ft/sec) or apparent wall reaction coeff.
-**                 for 1-st order reaction (1/sec)
-**   Output:  returns wall reaction rate in mass/ft3/sec
-**   Purpose: computes wall reaction rate
-**------------------------------------------------------------
-*/
-{
-   if (kw == 0.0 || d == 0.0) return(0.0);
-   if (WallOrder == 0.0)       /* 0-order reaction */
-   {
-      kf = SGN(kw)*c*kf;       /* Mass transfer rate (mass/ft2/sec)*/
-      kw = kw*SQR(Ucf[ELEV]);  /* Reaction rate (mass/ft2/sec) */                 
-      if (ABS(kf) < ABS(kw))   /* Reaction mass transfer limited */
-         kw = kf;  
-      return(kw*4.0/d);        /* Reaction rate (mass/ft3/sec) */
-   }
-   else return(c*kf);          /* 1st-order reaction */
-}
-
-/************************* End of QUALITY.C ***************************/
+/*
+*******************************************************************************
+                                                                      
+QUALITY.C -- Water Quality Simulator for EPANET Program         
+                                                                      
+VERSION:    2.00
+DATE:       5/29/00
+            9/7/00
+            10/25/00
+            8/15/07    (2.00.11)
+            2/14/08    (2.00.12)
+AUTHOR:     L. Rossman
+            US EPA - NRMRL
+                                                                      
+  This module contains the network water quality simulator.           
+                                                                      
+  For each time period, hydraulic results are read in from the        
+  binary file HydFile, hydraulic and water quality results are        
+  written to the binary output file OutFile (if the current period    
+  is a reporting period), and the water quality is transported
+  and reacted over the duration of the time period.                                      
+
+  The entry points for this module are:
+    openqual()   -- called from ENopenQ() in EPANET.C
+    initqual()   -- called from ENinitQ() in EPANET.C
+    runqual()    -- called from ENrunQ() in EPANET.C
+    nextqual()   -- called from ENnextQ() in EPANET.C
+    stepqual()   -- called from ENstepQ() in EPANET.C
+    closequal()  -- called from ENcloseQ() in EPANET.C
+                                                                      
+  Calls are made to:
+    AllocInit()
+    Alloc()
+    AllocFree()   
+  in MEMPOOL.C to utilize a memory pool to prevent excessive malloc'ing  
+  when constantly creating and destroying pipe sub-segments during    
+  the water quality transport calculations.
+
+  Calls are also made to:
+    readhyd()
+    readhydstep()
+    savenetdata()
+    saveoutput()
+    savefinaloutput()
+  in OUTPUT.C to retrieve hydraulic results and save all results.
+
+******************************************************************************* 
+*/
+
+#include <stdio.h>
+#include <string.h>
+#ifndef __APPLE__
+#include <malloc.h>
+#else
+#include <stdlib.h>
+#endif
+#include <math.h>
+#include "hash.h"
+#include "text.h"
+#include "types.h"
+#include "funcs.h"
+#define  EXTERN  extern
+#include "vars.h"
+#include "mempool.h"
+
+/*
+** Macros to identify upstream & downstream nodes of a link
+** under the current flow and to compute link volume
+*/
+#define   UP_NODE(x)   ( (FlowDir[(x)]=='+') ? Link[(x)].N1 : Link[(x)].N2 )
+#define   DOWN_NODE(x) ( (FlowDir[(x)]=='+') ? Link[(x)].N2 : Link[(x)].N1 )
+#define   LINKVOL(k)   ( 0.785398*Link[(k)].Len*SQR(Link[(k)].Diam) )
+
+Pseg      FreeSeg;              /* Pointer to unused segment               */
+Pseg      *FirstSeg,            /* First (downstream) segment in each pipe */
+          *LastSeg;             /* Last (upstream) segment in each pipe    */
+char      *FlowDir;             /* Flow direction for each pipe            */
+double    *VolIn;               /* Total volume inflow to node             */
+double    *MassIn;              /* Total mass inflow to node               */
+double    Sc;                   /* Schmidt Number                          */
+double    Bucf;                 /* Bulk reaction units conversion factor   */
+double    Tucf;                 /* Tank reaction units conversion factor   */
+
+/*** Moved to vars.h ***/                                                      //(2.00.12 - LR)
+//char      Reactflag;            /* Reaction indicator                      */
+
+char      OutOfMemory;          /* Out of memory indicator                 */
+static    alloc_handle_t *SegPool; // Memory pool for water quality segments   //(2.00.11 - LR)
+
+
+int  openqual()
+/*
+**--------------------------------------------------------------
+**   Input:   none     
+**   Output:  returns error code                                          
+**   Purpose: opens WQ solver system 
+**--------------------------------------------------------------
+*/
+{
+   int errcode = 0;
+   int n;
+
+   /* Allocate memory pool for WQ segments */
+   OutOfMemory = FALSE;
+   SegPool = AllocInit();                                                      //(2.00.11 - LR)
+   if (SegPool == NULL) errcode = 101;                                         //(2.00.11 - LR)
+
+   /* Allocate scratch array & reaction rate array*/
+   XC  = (double *) calloc(MAX((Nnodes+1),(Nlinks+1)),sizeof(double));
+   R  = (double *) calloc((Nlinks+1), sizeof(double));
+   ERRCODE(MEMCHECK(XC));
+   ERRCODE(MEMCHECK(R));
+
+   /* Allocate memory for WQ solver */
+   n        = Nlinks+Ntanks+1;
+   FirstSeg = (Pseg *) calloc(n, sizeof(Pseg));
+   LastSeg  = (Pseg *) calloc(n, sizeof(Pseg));
+   FlowDir  = (char *) calloc(n, sizeof(char));
+   n        = Nnodes+1;
+   VolIn    = (double *) calloc(n, sizeof(double));
+   MassIn   = (double *) calloc(n, sizeof(double));
+   ERRCODE(MEMCHECK(FirstSeg));
+   ERRCODE(MEMCHECK(LastSeg));
+   ERRCODE(MEMCHECK(FlowDir));
+   ERRCODE(MEMCHECK(VolIn));
+   ERRCODE(MEMCHECK(MassIn));
+   return(errcode);
+}
+
+/* Local function to compute unit conversion factor for bulk reaction rates */
+   double getucf(double order)
+   {
+      if (order < 0.0) order = 0.0;
+      if (order == 1.0) return(1.0);
+      else return(1./pow(LperFT3,(order-1.0)));
+   }
+
+
+void  initqual()
+/*
+**--------------------------------------------------------------
+**   Input:   none     
+**   Output:  none                                          
+**   Purpose: re-initializes WQ solver system 
+**--------------------------------------------------------------
+*/
+{
+   int i;
+
+   /* Initialize quality, tank volumes, & source mass flows */
+   for (i=1; i<=Nnodes; i++) C[i] = Node[i].C0;
+   for (i=1; i<=Ntanks; i++) Tank[i].C = Node[Tank[i].Node].C0;
+   for (i=1; i<=Ntanks; i++) Tank[i].V = Tank[i].V0;
+   for (i=1; i<=Nnodes; i++) {
+     if (Node[i].S != NULL) Node[i].S->Smass = 0.0;
+   }
+  
+   QTankVolumes = calloc(Ntanks, sizeof(double)); // keep track of previous step's tank volumes.
+   QLinkFlow    = calloc(Nlinks, sizeof(double)); // keep track of previous step's link flows.
+  
+   /* Set WQ parameters */
+   Bucf = 1.0;
+   Tucf = 1.0;
+   Reactflag = 0;
+   if (Qualflag != NONE)
+   {
+      /* Initialize WQ at trace node (if applicable) */
+      if (Qualflag == TRACE) C[TraceNode] = 100.0;
+
+      /* Compute Schmidt number */
+      if (Diffus > 0.0)
+         Sc = Viscos/Diffus;
+      else
+         Sc = 0.0;
+
+      /* Compute unit conversion factor for bulk react. coeff. */
+      Bucf = getucf(BulkOrder);
+      Tucf = getucf(TankOrder);
+
+      /* Check if modeling a reactive substance */
+      Reactflag = setReactflag();
+
+      /* Reset memory pool */
+      FreeSeg = NULL;
+      AllocSetPool(SegPool);                                                   //(2.00.11 - LR)
+      AllocReset();                                                            //(2.00.11 - LR)
+   }
+
+   /* Initialize avg. reaction rates */
+   Wbulk = 0.0;
+   Wwall = 0.0;
+   Wtank = 0.0;
+   Wsource = 0.0;
+
+   /* Re-position hydraulics file */
+  if (!OpenHflag) {
+   fseek(HydFile,HydOffset,SEEK_SET);
+  }
+   
+
+   /* Set elapsed times to zero */
+   Htime = 0;
+   Qtime = 0;
+   Rtime = Rstart;
+   Nperiods = 0;
+}
+
+
+int runqual(long *t)
+/*
+**--------------------------------------------------------------
+**   Input:   none     
+**   Output:  t = pointer to current simulation time (sec)
+**   Returns: error code                                          
+**   Purpose: retrieves hydraulics for next hydraulic time step
+**            (at time *t) and saves current results to file
+**--------------------------------------------------------------
+*/
+{
+   long    hydtime;       /* Hydraulic solution time */
+   long    hydstep;       /* Hydraulic time step     */
+   int     errcode = 0;
+
+   /* Update reported simulation time */
+   *t = Qtime;
+
+   /* Read hydraulic solution from hydraulics file */
+   if (Qtime == Htime)
+   {
+      errcode = gethyd(&hydtime, &hydstep);
+      if (!OpenHflag) { // test for sequential vs stepwise
+        // sequential
+        Htime = hydtime + hydstep;
+      }
+      else {
+        // stepwise calculation
+        for (int i=1; i<= Ntanks; ++i) {
+          QTankVolumes[i-1] = Tank[i].V;
+        }
+        
+        for (int i=1; i<= Nlinks; ++i)
+        {
+          if (S[i] <= CLOSED) {
+            QLinkFlow[i-1] = Q[i];
+          }
+        }
+
+      }
+   }
+   else {
+        // stepwise calculation
+        for (int i=1; i<= Ntanks; ++i) {
+          QTankVolumes[i-1] = Tank[i].V;
+        }
+        
+        for (int i=1; i<= Nlinks; ++i)
+        {
+          if (S[i] <= CLOSED) {
+            QLinkFlow[i-1] = Q[i];
+          }
+        }
+
+  }
+   
+   return(errcode);
+}
+
+
+int nextqual(long *tstep)
+/*
+**--------------------------------------------------------------
+**   Input:   none     
+**   Output:  tstep = pointer to time step (sec)
+**   Returns: error code                                          
+**   Purpose: updates WQ conditions until next hydraulic 
+**            solution occurs (after *tstep secs.)
+**--------------------------------------------------------------
+*/
+{
+   long    hydstep;       /* Hydraulic solution time step */
+   int     errcode = 0;
+
+   /* Determine time step */
+   *tstep = 0;
+  
+  // hydstep = Htime - Qtime;
+  
+  if (Htime <= Dur) hydstep = Htime - Qtime;
+  else hydstep = 0;
+  
+  double *tankVolumes;
+  
+  // if we're operating in stepwise mode, capture the tank levels so we can restore them later.
+  if (OpenHflag) {
+    tankVolumes = calloc(Ntanks, sizeof(double));
+    for (int i=1; i<=Ntanks; ++i) {
+      if (Tank[i].A != 0) { // skip reservoirs
+        tankVolumes[i-1] = Tank[i].V;
+      }
+    }
+    
+    // restore the previous step's tank volumes
+    for (int i=1; i<=Ntanks; i++) {
+      if (Tank[i].A != 0) { // skip reservoirs again
+        int n = Tank[i].Node;
+        Tank[i].V = QTankVolumes[i-1];
+        H[n] = tankgrade(i,Tank[i].V);
+      }
+    }
+    
+    // restore the previous step's pipe link flows
+    for (int i=1; i<=Nlinks; i++) {
+      if (S[i] <= CLOSED) {
+        Q[i] = 0.0;
+      }
+    }
+
+  }
+  
+   /* Perform water quality routing over this time step */
+   if (Qualflag != NONE && hydstep > 0) transport(hydstep);
+
+   /* Update current time */
+   if (OutOfMemory) errcode = 101;
+   if (!errcode) *tstep = hydstep;
+   Qtime += hydstep;
+
+   /* Save final output if no more time steps */
+   if (!errcode && Saveflag && *tstep == 0) errcode = savefinaloutput();
+  
+  // restore tank levels to post-runH state, if needed.
+  if (OpenHflag) {
+    for (int i=1; i<=Ntanks; i++) {
+      if (Tank[i].A != 0) { // skip reservoirs again
+        int n = Tank[i].Node;
+        Tank[i].V = tankVolumes[i-1];
+        H[n] = tankgrade(i,Tank[i].V);
+      }
+    }
+    
+    for (int i=1; i<=Nlinks; ++i) {
+      if (S[i] <= CLOSED) {
+        Q[i] = QLinkFlow[i-1];
+      }
+    }
+    
+    free(tankVolumes);
+  }
+  
+   return(errcode);
+}
+
+
+int stepqual(long *tleft)
+/*
+**--------------------------------------------------------------
+**   Input:   none     
+**   Output:  tleft = pointer to time left in simulation
+**   Returns: error code                                          
+**   Purpose: updates WQ conditions over a single WQ time step
+**--------------------------------------------------------------
+*/
+{  long dt, hstep, t, tstep;
+   int  errcode = 0;
+   tstep = Qstep;
+   do
+   {
+      dt = tstep;
+      hstep = Htime - Qtime;
+      if (hstep < dt)
+      {
+         dt = hstep;
+         if (Qualflag != NONE) transport(dt);
+         Qtime += dt;
+         errcode = runqual(&t);
+         Qtime = t;
+      }
+      else
+      {
+         if (Qualflag != NONE) transport(dt);
+         Qtime += dt;
+      }
+      tstep -= dt;
+      if (OutOfMemory) errcode = 101;
+   }  while (!errcode && tstep > 0);
+   *tleft = Dur - Qtime;
+   if (!errcode && Saveflag && *tleft == 0) errcode = savefinaloutput();
+   return(errcode);
+}
+
+
+int closequal()
+/*
+**--------------------------------------------------------------
+**   Input:   none     
+**   Output:  returns error code                                          
+**   Purpose: closes WQ solver system 
+**--------------------------------------------------------------
+*/
+{
+   int errcode = 0;
+
+   /* Free memory pool */
+   if ( SegPool )                                                              //(2.00.11 - LR)
+   {                                                                           //(2.00.11 - LR)
+        AllocSetPool(SegPool);                                                 //(2.00.11 - LR)
+        AllocFreePool();                                                       //(2.00.11 - LR)
+   }                                                                           //(2.00.11 - LR)
+
+   free(FirstSeg);
+   free(LastSeg);
+   free(FlowDir);
+   free(VolIn);
+   free(MassIn);
+   free(R);
+   free(XC);
+   free(QTankVolumes);
+   free(QLinkFlow);
+   return(errcode);
+}
+
+
+int  gethyd(long *hydtime, long *hydstep)
+/*
+**-----------------------------------------------------------
+**   Input:   none     
+**   Output:  hydtime = pointer to hydraulic solution time
+**            hydstep = pointer to hydraulic time step
+**   Returns: error code                                          
+**   Purpose: retrieves hydraulic solution and hydraulic
+**            time step for next hydraulic event
+**
+**   NOTE: when this function is called, WQ results have
+**         already been updated to the point in time when
+**         the next hydraulic event occurs.
+**-----------------------------------------------------------
+*/
+{
+   int errcode = 0;
+
+  // if hydraulics are not open, then we're operating in sequential mode.
+  // else hydraulics are open, so use the hydraulic results in memory rather than reading from the temp file.
+  if (!OpenHflag) {
+    /* Read hydraulic results from file */
+    if (!readhyd(hydtime)) return(307);
+    if (!readhydstep(hydstep)) return(307);
+    Htime = *hydtime;
+  }
+
+   /* Save current results to output file */
+   if (Htime >= Rtime)
+   {
+      if (Saveflag)
+      {
+         errcode = saveoutput();
+         Nperiods++;
+      }
+      Rtime += Rstep;
+   }
+
+   /* If simulating WQ: */
+   if (Qualflag != NONE && Qtime < Dur)
+   {
+
+      /* Compute reaction rate coeffs. */
+      if (Reactflag && Qualflag != AGE) ratecoeffs();
+
+      /* Initialize pipe segments (at time 0) or  */
+      /* else re-orient segments if flow reverses.*/
+      if (Qtime == 0) initsegs();
+      else            reorientsegs();
+   }
+   return(errcode);
+}
+
+
+char  setReactflag()
+/*
+**-----------------------------------------------------------
+**   Input:   none     
+**   Output:  returns 1 for reactive WQ constituent, 0 otherwise                                          
+**   Purpose: checks if reactive chemical being simulated            
+**-----------------------------------------------------------
+*/
+{
+   int  i;
+   if      (Qualflag == TRACE) return(0);
+   else if (Qualflag == AGE)   return(1);
+   else
+   {
+      for (i=1; i<=Nlinks; i++)
+      {
+         if (Link[i].Type <= PIPE)
+         {
+            if (Link[i].Kb != 0.0 || Link[i].Kw != 0.0) return(1);
+         }
+      }
+      for (i=1; i<=Ntanks; i++)
+         if (Tank[i].Kb != 0.0) return(1);
+   }
+   return(0);
+}
+
+
+void  transport(long tstep)
+/*
+**--------------------------------------------------------------
+**   Input:   tstep = length of current time step     
+**   Output:  none
+**   Purpose: transports constituent mass through pipe network        
+**            under a period of constant hydraulic conditions.        
+**--------------------------------------------------------------
+*/
+{
+   long   qtime, dt;
+  
+   /* Repeat until elapsed time equals hydraulic time step */
+
+   AllocSetPool(SegPool);                                                      //(2.00.11 - LR)
+   qtime = 0;
+   while (!OutOfMemory && qtime < tstep)
+   {                                  /* Qstep is quality time step */
+      dt = MIN(Qstep,tstep-qtime);    /* Current time step */
+      qtime += dt;                    /* Update elapsed time */
+      if (Reactflag) updatesegs(dt);  /* Update quality in inner link segs */
+      accumulate(dt);                 /* Accumulate flow at nodes */
+      updatenodes(dt);                /* Update nodal quality */
+      sourceinput(dt);                /* Compute inputs from sources */
+      release(dt);                    /* Release new nodal flows */
+   }
+   updatesourcenodes(tstep);          /* Update quality at source nodes */
+  
+}
+
+
+void  initsegs()
+/*
+**--------------------------------------------------------------
+**   Input:   none     
+**   Output:  none
+**   Purpose: initializes water quality segments                      
+**--------------------------------------------------------------
+*/
+{
+   int     j,k;
+   double   c,v;
+
+   /* Examine each link */
+   for (k=1; k<=Nlinks; k++)
+   {
+
+      /* Establish flow direction */
+      FlowDir[k] = '+';
+      if (Q[k] < 0.) FlowDir[k] = '-';
+
+      /* Set segs to zero */
+      LastSeg[k] = NULL;
+      FirstSeg[k] = NULL;
+
+      /* Find quality of downstream node */
+      j = DOWN_NODE(k);
+      if (j <= Njuncs) c = C[j];
+      else             c = Tank[j-Njuncs].C;
+
+      /* Fill link with single segment with this quality */
+      addseg(k,LINKVOL(k),c);
+   }
+
+   /* Initialize segments in tanks that use them */
+   for (j=1; j<=Ntanks; j++)
+   {
+
+      /* Skip reservoirs & complete mix tanks */
+      if (Tank[j].A == 0.0
+      ||  Tank[j].MixModel == MIX1) continue;
+
+      /* Tank segment pointers are stored after those for links */
+      k = Nlinks + j;
+      c = Tank[j].C;
+      LastSeg[k] = NULL;
+      FirstSeg[k] = NULL;
+
+      /* Add 2 segments for 2-compartment model */
+      if (Tank[j].MixModel == MIX2)
+      {
+         v = MAX(0,Tank[j].V-Tank[j].V1max);
+         addseg(k,v,c);
+         v = Tank[j].V - v;
+         addseg(k,v,c);
+      }
+
+      /* Add one segment for FIFO & LIFO models */
+      else
+      {
+         v = Tank[j].V;
+         addseg(k,v,c);
+      }
+   }
+}
+
+
+void  reorientsegs()
+/*
+**--------------------------------------------------------------
+**   Input:   none     
+**   Output:  none
+**   Purpose: re-orients segments (if flow reverses)                  
+**--------------------------------------------------------------
+*/
+{
+   Pseg   seg, nseg, pseg;
+   int    k;
+   char   newdir;
+
+   /* Examine each link */
+   for (k=1; k<=Nlinks; k++)
+   {
+
+      /* Find new flow direction */
+      newdir = '+';
+      if (Q[k] == 0.0)     newdir = FlowDir[k];
+      else if (Q[k] < 0.0) newdir = '-';
+
+      /* If direction changes, then reverse order of segments */
+      /* (first to last) and save new direction */
+      if (newdir != FlowDir[k])
+      {
+         seg = FirstSeg[k];
+         FirstSeg[k] = LastSeg[k];
+         LastSeg[k] = seg;
+         pseg = NULL;
+         while (seg != NULL)
+         {
+            nseg = seg->prev;
+            seg->prev = pseg;
+            pseg = seg;
+            seg = nseg;
+         }
+         FlowDir[k] = newdir;
+      }
+   }
+}
+
+
+void  updatesegs(long dt)
+/*
+**-------------------------------------------------------------
+**   Input:   t = time from last WQ segment update     
+**   Output:  none
+**   Purpose: reacts material in pipe segments up to time t               
+**-------------------------------------------------------------
+*/
+{
+   int    k;
+   Pseg   seg;
+   double  cseg, rsum, vsum;
+
+   /* Examine each link in network */
+   for (k=1; k<=Nlinks; k++)
+   {
+
+      /* Skip zero-length links (pumps & valves) */
+      rsum = 0.0;
+      vsum = 0.0;
+      if (Link[k].Len == 0.0) continue;
+
+      /* Examine each segment of the link */
+      seg = FirstSeg[k];
+      while (seg != NULL)
+      {
+
+            /* React segment over time dt */
+            cseg = seg->c;
+            seg->c = pipereact(k,seg->c,seg->v,dt);
+
+            /* Accumulate volume-weighted reaction rate */
+            if (Qualflag == CHEM)
+            {
+               rsum += ABS((seg->c - cseg))*seg->v;
+               vsum += seg->v;
+            }
+            seg = seg->prev;
+      }
+
+      /* Normalize volume-weighted reaction rate */
+      if (vsum > 0.0) R[k] = rsum/vsum/dt*SECperDAY;
+      else R[k] = 0.0;
+   }
+}
+
+
+void  removesegs(int k)
+/*
+**-------------------------------------------------------------
+**   Input:   k = link index     
+**   Output:  none
+**   Purpose: removes all segments in link k                                 
+**-------------------------------------------------------------
+*/
+{
+    Pseg seg;
+    seg = FirstSeg[k];
+    while (seg != NULL)
+    {
+        FirstSeg[k] = seg->prev;
+        seg->prev = FreeSeg;
+        FreeSeg = seg;
+        seg = FirstSeg[k];
+    }
+    LastSeg[k] = NULL;
+}
+
+
+void  addseg(int k, double v, double c)
+/*
+**-------------------------------------------------------------
+**   Input:   k = link segment
+**            v = segment volume
+**            c = segment quality
+**   Output:  none
+**   Purpose: adds a segment to start of link k (i.e., upstream
+**            of current last segment).
+**-------------------------------------------------------------
+*/
+{
+    Pseg seg;
+
+    if (FreeSeg != NULL)
+    {
+       seg = FreeSeg;
+       FreeSeg = seg->prev;
+    }
+    else
+    {
+        seg = (struct Sseg *) Alloc(sizeof(struct Sseg));
+        if (seg == NULL)
+        {
+           OutOfMemory = TRUE;
+           return;
+        }     
+    }
+    seg->v = v;
+    seg->c = c;
+    seg->prev = NULL;
+    if (FirstSeg[k] == NULL) FirstSeg[k] = seg;
+    if (LastSeg[k] != NULL) LastSeg[k]->prev = seg;
+    LastSeg[k] = seg;
+}
+
+
+void accumulate(long dt)
+/*
+**-------------------------------------------------------------
+**   Input:   dt = current WQ time step
+**   Output:  none
+**   Purpose: accumulates mass flow at nodes and updates nodal
+**            quality   
+**-------------------------------------------------------------
+*/
+{
+   int    i,j,k;
+   double  cseg,v,vseg;
+   Pseg   seg;
+
+   /* Re-set memory used to accumulate mass & volume */
+   memset(VolIn,0,(Nnodes+1)*sizeof(double));
+   memset(MassIn,0,(Nnodes+1)*sizeof(double));
+   memset(XC,0,(Nnodes+1)*sizeof(double));
+
+   /* Compute average conc. of segments adjacent to each node */
+   /* (For use if there is no transport through the node) */
+   for (k=1; k<=Nlinks; k++)
+   {
+      j = DOWN_NODE(k);             /* Downstream node */
+      if (FirstSeg[k] != NULL)      /* Accumulate concentrations */
+      {
+         MassIn[j] += FirstSeg[k]->c;
+         VolIn[j]++;
+      }
+      j = UP_NODE(k);              /* Upstream node */
+      if (LastSeg[k] != NULL)      /* Accumulate concentrations */
+      {
+         MassIn[j] += LastSeg[k]->c;
+         VolIn[j]++;
+      }
+   }
+   for (k=1; k<=Nnodes; k++)
+     if (VolIn[k] > 0.0) XC[k] = MassIn[k]/VolIn[k];
+
+   /* Move mass from first segment of each pipe into downstream node */
+   memset(VolIn,0,(Nnodes+1)*sizeof(double));
+   memset(MassIn,0,(Nnodes+1)*sizeof(double));
+   for (k=1; k<=Nlinks; k++)
+   {
+      i = UP_NODE(k);               /* Upstream node */
+      j = DOWN_NODE(k);             /* Downstream node */
+      v = ABS(Q[k])*dt;             /* Flow volume */
+
+////  Start of deprecated code segment  ////                                   //(2.00.12 - LR)
+         
+      /* If link volume < flow volume, then transport upstream    */
+      /* quality to downstream node and remove all link segments. */
+/*      if (LINKVOL(k) < v)
+      {
+         VolIn[j] += v;
+         seg = FirstSeg[k];
+         cseg = C[i];
+         if (seg != NULL) cseg = seg->c;
+         MassIn[j] += v*cseg;
+         removesegs(k);
+      }
+*/
+      /* Otherwise remove flow volume from leading segments */
+      /* and accumulate flow mass at downstream node        */
+      //else
+
+////  End of deprecated code segment.  ////                                    //(2.00.12 - LR)
+
+      while (v > 0.0)                                                          //(2.00.12 - LR)
+      {
+         /* Identify leading segment in pipe */
+         seg = FirstSeg[k];
+         if (seg == NULL) break;
+
+         /* Volume transported from this segment is */
+         /* minimum of flow volume & segment volume */
+         /* (unless leading segment is also last segment) */
+         vseg = seg->v;
+         vseg = MIN(vseg,v);
+         if (seg == LastSeg[k]) vseg = v;
+
+         /* Update volume & mass entering downstream node  */
+         cseg = seg->c;
+         VolIn[j] += vseg;
+         MassIn[j] += vseg*cseg;
+
+         /* Reduce flow volume by amount transported */
+         v -= vseg;
+
+         /* If all of segment's volume was transferred, then */
+         /* replace leading segment with the one behind it   */
+         /* (Note that the current seg is recycled for later use.) */
+         if (v >= 0.0 && vseg >= seg->v)
+         {
+            FirstSeg[k] = seg->prev;
+            if (FirstSeg[k] == NULL) LastSeg[k] = NULL;
+            seg->prev = FreeSeg;
+            FreeSeg = seg;
+         }
+
+         /* Otherwise reduce segment's volume */
+         else
+         {
+            seg->v -= vseg;
+         }
+      }     /* End while */
+   }        /* Next link */
+}
+
+
+void updatenodes(long dt)
+/*
+**---------------------------------------------------------------------------
+**   Input:   dt = current WQ time step     
+**   Output:  none
+**   Purpose: updates concentration at all nodes to mixture of accumulated
+**            inflow from connecting pipes.
+**
+**  Note:     Does not account for source flow effects. XC[i] contains
+**            average concen. of segments adjacent to node i, used in case
+**            there was no inflow into i.
+**---------------------------------------------------------------------------
+*/
+{
+   int i;
+
+   /* Update junction quality */
+   for (i=1; i<=Njuncs; i++)
+   {
+      if (D[i] < 0.0) VolIn[i] -= D[i]*dt;
+      if (VolIn[i] > 0.0) C[i] = MassIn[i]/VolIn[i];
+      else                C[i] = XC[i];
+   }
+
+   /* Update tank quality */
+   updatetanks(dt);
+
+   /* For flow tracing, set source node concen. to 100. */
+   if (Qualflag == TRACE) C[TraceNode] = 100.0;
+}
+
+
+void sourceinput(long dt)
+/*
+**---------------------------------------------------------------------
+**   Input:   dt = current WQ time step     
+**   Output:  none
+**   Purpose: computes contribution (if any) of mass additions from WQ
+**            sources at each node.
+**---------------------------------------------------------------------
+*/
+{
+   int   j,n;
+   double massadded = 0.0, s, volout;
+   double qout, qcutoff;
+   Psource source;
+
+   /* Establish a flow cutoff which indicates no outflow from a node */
+   qcutoff = 10.0*TINY;
+
+   /* Zero-out the work array XC */
+   memset(XC,0,(Nnodes+1)*sizeof(double));
+   if (Qualflag != CHEM) return;
+
+   /* Consider each node */
+   for (n=1; n<=Nnodes; n++)
+   {
+
+      /* Skip node if no WQ source */
+      source = Node[n].S;
+      if (source == NULL) continue;
+      if (source->C0 == 0.0) continue;
+    
+      /* Find total flow volume leaving node */
+      if (n <= Njuncs) volout = VolIn[n];  /* Junctions */
+      else volout = VolIn[n] - D[n]*dt;    /* Tanks */
+      qout = volout / (double) dt;
+
+      /* Evaluate source input only if node outflow > cutoff flow */
+      if (qout > qcutoff)
+      {
+
+         /* Mass added depends on type of source */
+         s = sourcequal(source);
+         switch(source->Type)
+         {
+            /* Concen. Source: */
+            /* Mass added = source concen. * -(demand) */
+            case CONCEN:
+
+               /* Only add source mass if demand is negative */
+               if (D[n] < 0.0)
+               {
+                  massadded = -s*D[n]*dt;
+
+                  /* If node is a tank then set concen. to 0. */
+                  /* (It will be re-set to true value in updatesourcenodes()) */
+                  if (n > Njuncs) C[n] = 0.0;
+               }
+               else massadded = 0.0;
+               break;
+
+            /* Mass Inflow Booster Source: */
+            case MASS:
+               massadded = s*dt;
+               break;
+
+            /* Setpoint Booster Source: */
+            /* Mass added is difference between source */
+            /* & node concen. times outflow volume  */
+            case SETPOINT:
+               if (s > C[n]) massadded = (s-C[n])*volout;
+               else massadded = 0.0;
+               break;
+
+            /* Flow-Paced Booster Source: */
+            /* Mass added = source concen. times outflow volume */
+            case FLOWPACED:
+               massadded = s*volout;
+               break;
+         }
+
+         /* Source concen. contribution = (mass added / outflow volume) */
+         XC[n] = massadded/volout;
+
+         /* Update total mass added for time period & simulation */
+         source->Smass += massadded;
+         if (Htime >= Rstart) Wsource += massadded;
+      }
+   }
+
+   /* Add mass inflows from reservoirs to Wsource*/
+   if (Htime >= Rstart)
+   {
+      for (j=1; j<=Ntanks; j++)
+      {
+         if (Tank[j].A == 0.0)
+         {
+            n = Njuncs + j;
+            volout = VolIn[n] - D[n]*dt;
+            if (volout > 0.0) Wsource += volout*C[n];
+         }
+      }
+   }
+}
+
+
+void release(long dt)
+/*
+**---------------------------------------------------------
+**   Input:   dt = current WQ time step
+**   Output:  none
+**   Purpose: creates new segments in outflow links from nodes.
+**---------------------------------------------------------
+*/
+{
+   int    k,n;
+   double  c,q,v;
+   Pseg   seg;
+
+   /* Examine each link */
+   for (k=1; k<=Nlinks; k++)
+   {
+
+      /* Ignore links with no flow */
+      if (Q[k] == 0.0) continue;
+
+      /* Find flow volume released to link from upstream node */
+      /* (NOTE: Flow volume is allowed to be > link volume.) */
+      n = UP_NODE(k);
+      q = ABS(Q[k]);
+      v = q*dt;
+
+      /* Include source contribution in quality released from node. */
+      c = C[n] + XC[n];
+
+      /* If link has a last seg, check if its quality     */
+      /* differs from that of the flow released from node.*/
+      if ( (seg = LastSeg[k]) != NULL)
+      {
+         /* Quality of seg close to that of node */
+         if (ABS(seg->c - c) < Ctol)
+         {
+            seg->c = (seg->c*seg->v + c*v) / (seg->v + v);                     //(2.00.11 - LR)
+            seg->v += v;
+         }
+
+         /* Otherwise add a new seg to end of link */
+         else addseg(k,v,c);
+      }
+
+      /* If link has no segs then add a new one. */
+      else addseg(k,LINKVOL(k),c);
+   }
+}
+
+
+void  updatesourcenodes(long dt)
+/*
+**---------------------------------------------------
+**   Input:   dt = current WQ time step     
+**   Output:  none
+**   Purpose: updates quality at source nodes.
+**            (XC[n] = concen. added by source at node n)
+**---------------------------------------------------
+*/
+{
+   int i,n;
+   Psource source;
+
+   if (Qualflag != CHEM) return;
+
+   /* Examine each WQ source node */
+   for (n=1; n<=Nnodes; n++)
+   {
+      source = Node[n].S;
+      if (source == NULL) continue;
+
+      /* Add source to current node concen. */
+      C[n] += XC[n];
+
+      /* For tanks, node concen. = internal concen. */
+      if (n > Njuncs)
+      {
+         i = n - Njuncs;
+         if (Tank[i].A > 0.0) C[n] = Tank[i].C;
+      }
+
+      /* Normalize mass added at source to time step */
+      source->Smass /= (double)dt;
+   }
+}
+
+
+void  updatetanks(long dt)
+/*
+**---------------------------------------------------
+**   Input:   dt = current WQ time step     
+**   Output:  none
+**   Purpose: updates tank volumes & concentrations            
+**---------------------------------------------------
+*/
+{
+    int   i,n;
+
+   /* Examine each reservoir & tank */
+   for (i=1; i<=Ntanks; i++)
+   {
+      n = Tank[i].Node;
+      /* Use initial quality for reservoirs */
+      if (Tank[i].A == 0.0)
+      {
+         C[n] = Node[n].C0;
+      }
+      /* Update tank WQ based on mixing model */
+      else {
+        switch(Tank[i].MixModel)
+        {
+          case MIX2: tankmix2(i,dt); break;
+          case FIFO: tankmix3(i,dt); break;
+          case LIFO: tankmix4(i,dt); break;
+          default:   tankmix1(i,dt); break;
+        }
+        
+      }
+   }
+}
+
+
+////  Deprecated version of tankmix1  ////                                     //(2.00.12 - LR)
+//void  tankmix1(int i, long dt)
+/*
+**---------------------------------------------
+**   Input:   i = tank index
+**            dt = current WQ time step     
+**   Output:  none
+**   Purpose: complete mix tank model                     
+**---------------------------------------------
+*/
+//{
+//    int   n;
+//    double cin;
+
+//   /* Blend inflow with contents */
+//   n = Tank[i].Node;
+//   if (VolIn[n] > 0.0) cin = MassIn[n]/VolIn[n];
+//   else                 cin = 0.0;
+//   if (Tank[i].V > 0.0)
+//      Tank[i].C = tankreact(Tank[i].C,Tank[i].V,Tank[i].Kb,dt) +
+//                  (cin - Tank[i].C)*VolIn[n]/Tank[i].V;
+//   else Tank[i].C = cin;
+//   Tank[i].C = MAX(0.0, Tank[i].C);
+
+//   /* Update tank volume & nodal quality */
+//   Tank[i].V += D[n]*dt;
+//   C[n] = Tank[i].C;
+//}
+
+
+////  New version of tankmix1  ////                                            //(2.00.12 - LR)
+void  tankmix1(int i, long dt)
+/*
+**---------------------------------------------
+**   Input:   i = tank index
+**            dt = current WQ time step     
+**   Output:  none
+**   Purpose: complete mix tank model                     
+**---------------------------------------------
+*/
+{
+    int   n;
+    double cin;
+    double c, cmax, vold, vin;
+
+   /* React contents of tank */
+   c = tankreact(Tank[i].C,Tank[i].V,Tank[i].Kb,dt);
+
+   /* Determine tank & volumes */
+   vold = Tank[i].V;
+   n = Tank[i].Node;
+   Tank[i].V += D[n]*dt;
+   vin  = VolIn[n];
+
+   /* Compute inflow concen. */
+   if (vin > 0.0) cin = MassIn[n]/vin;
+   else           cin = 0.0;
+   cmax = MAX(c, cin);
+
+   /* Mix inflow with tank contents */
+   if (vin > 0.0) c = (c*vold + cin*vin)/(vold + vin);
+   c = MIN(c, cmax);
+   c = MAX(c, 0.0);
+   Tank[i].C = c;
+   C[n] = Tank[i].C;
+}
+
+/*** Updated 10/25/00 ***/
+////  New version of tankmix2  ////                                            //(2.00.12 - LR) 
+void  tankmix2(int i, long dt)
+/*
+**------------------------------------------------
+**   Input:   i = tank index
+**            dt = current WQ time step     
+**   Output:  none
+**   Purpose: 2-compartment tank model                      
+**            (seg1 = mixing zone,
+**             seg2 = ambient zone)      
+**------------------------------------------------
+*/
+{
+    int     k,n;
+    double  cin,        /* Inflow quality */
+            vin,        /* Inflow volume */
+            vt,         /* Transferred volume */
+            vnet,       /* Net volume change */
+            v1max;      /* Full mixing zone volume */
+   Pseg     seg1,seg2;  /* Compartment segments */
+
+   /* Identify segments for each compartment */
+   k = Nlinks + i;
+   seg1 = LastSeg[k];
+   seg2 = FirstSeg[k];
+   if (seg1 == NULL || seg2 == NULL) return;
+
+   /* React contents of each compartment */
+   seg1->c = tankreact(seg1->c,seg1->v,Tank[i].Kb,dt);
+   seg2->c = tankreact(seg2->c,seg2->v,Tank[i].Kb,dt);
+
+   /* Find inflows & outflows */
+   n = Tank[i].Node;
+   vnet = D[n]*dt;
+   vin = VolIn[n];
+   if (vin > 0.0) cin = MassIn[n]/vin;
+   else           cin = 0.0;
+   v1max = Tank[i].V1max;
+
+   /* Tank is filling */
+   vt = 0.0;
+   if (vnet > 0.0)
+   {
+      vt = MAX(0.0, (seg1->v + vnet - v1max));
+      if (vin > 0.0)
+      {
+         seg1->c = ((seg1->c)*(seg1->v) + cin*vin) / (seg1->v + vin);
+      }
+      if (vt > 0.0)
+      {
+         seg2->c = ((seg2->c)*(seg2->v) + (seg1->c)*vt) / (seg2->v + vt);
+      }
+   }
+
+   /* Tank is emptying */
+   if (vnet < 0.0)
+   {
+      if (seg2->v > 0.0)
+      {
+         vt = MIN(seg2->v, (-vnet));
+      }
+      if (vin + vt > 0.0)
+      {
+         seg1->c = ((seg1->c)*(seg1->v) + cin*vin + (seg2->c)*vt) /
+                   (seg1->v + vin + vt);
+      }
+   }
+
+   /* Update segment volumes */
+   if (vt > 0.0)
+   {
+      seg1->v = v1max;
+      if (vnet > 0.0) seg2->v += vt;
+      else            seg2->v = MAX(0.0, ((seg2->v)-vt));
+   }
+   else
+   {
+      seg1->v += vnet;
+      seg1->v = MIN(seg1->v, v1max);
+      seg1->v = MAX(0.0, seg1->v);
+      seg2->v = 0.0;
+   }
+   Tank[i].V += vnet;
+   Tank[i].V = MAX(0.0, Tank[i].V);
+
+   /* Use quality of mixed compartment (seg1) to */
+   /* represent quality of tank since this is where */
+   /* outflow begins to flow from */
+   Tank[i].C = seg1->c;
+   C[n] = Tank[i].C;
+}
+
+
+void  tankmix3(int i, long dt)
+/*
+**----------------------------------------------------------
+**   Input:   i = tank index
+**            dt = current WQ time step     
+**   Output:  none
+**   Purpose: First-In-First-Out (FIFO) tank model                    
+**----------------------------------------------------------
+*/
+{
+   int   k,n;
+   double vin,vnet,vout,vseg;
+   double cin,vsum,csum;
+   Pseg  seg;
+
+   k = Nlinks + i;
+   if (LastSeg[k] == NULL || FirstSeg[k] == NULL) return;
+
+   /* React contents of each compartment */
+   if (Reactflag)
+   {
+      seg = FirstSeg[k];
+      while (seg != NULL)
+      {
+         seg->c = tankreact(seg->c,seg->v,Tank[i].Kb,dt);
+         seg = seg->prev;
+      }
+   }
+
+   /* Find inflows & outflows */
+   n = Tank[i].Node;
+   vnet = D[n]*dt;
+   vin = VolIn[n];
+   vout = vin - vnet;
+   if (vin > 0.0) cin = MassIn[n]/VolIn[n];
+   else           cin = 0.0;
+   Tank[i].V += vnet;
+   Tank[i].V = MAX(0.0, Tank[i].V);                                            //(2.00.12 - LR)
+
+   /* Withdraw flow from first segment */
+   vsum = 0.0;
+   csum = 0.0;
+   while (vout > 0.0)
+   {
+      seg = FirstSeg[k];
+      if (seg == NULL) break;
+      vseg = seg->v;           /* Flow volume from leading seg */
+      vseg = MIN(vseg,vout);
+      if (seg == LastSeg[k]) vseg = vout;
+      vsum += vseg;
+      csum += (seg->c)*vseg;
+      vout -= vseg;            /* Remaining flow volume */
+      if (vout >= 0.0 && vseg >= seg->v)  /* Seg used up */
+      {
+         if (seg->prev)                                                        //(2.00.12 - LR)
+         {                                                                     //(2.00.12 - LR)
+            FirstSeg[k] = seg->prev;
+            //if (FirstSeg[k] == NULL) LastSeg[k] = NULL;                      //(2.00.12 - LR)
+            seg->prev = FreeSeg;
+            FreeSeg = seg;
+         }                                                                     //(2.00.12 - LR)
+      }
+      else                /* Remaining volume in segment */
+      {
+         seg->v -= vseg;
+      }
+   }
+
+   /* Use quality withdrawn from 1st segment */
+   /* to represent overall quality of tank */
+   if (vsum > 0.0) Tank[i].C = csum/vsum;
+   else            Tank[i].C = FirstSeg[k]->c;
+   C[n] = Tank[i].C;
+
+   /* Add new last segment for new flow entering tank */
+   if (vin > 0.0)
+   {
+      if ( (seg = LastSeg[k]) != NULL)
+      {
+         /* Quality is the same, so just add flow volume to last seg */
+         if (ABS(seg->c - cin) < Ctol) seg->v += vin;
+
+         /* Otherwise add a new seg to tank */
+         else addseg(k,vin,cin);
+      }
+
+      /* If no segs left then add a new one. */
+      else addseg(k,vin,cin);
+   }
+}   
+
+
+void  tankmix4(int i, long dt)
+/*
+**----------------------------------------------------------
+**   Input:   i = tank index
+**            dt = current WQ time step     
+**   Output:  none
+**   Purpose: Last In-First Out (LIFO) tank model                     
+**----------------------------------------------------------
+*/
+{
+   int   k, n;
+   double vin, vnet, cin, vsum, csum, vseg;
+   Pseg  seg, tmpseg;
+
+   k = Nlinks + i;
+   if (LastSeg[k] == NULL || FirstSeg[k] == NULL) return;
+
+   /* React contents of each compartment */
+   if (Reactflag)
+   {
+      seg = LastSeg[k];
+      while (seg != NULL)
+      {
+         seg->c = tankreact(seg->c,seg->v,Tank[i].Kb,dt);
+         seg = seg->prev;
+      }
+   }
+
+   /* Find inflows & outflows */
+   n = Tank[i].Node;
+   vnet = D[n]*dt;
+   vin = VolIn[n];
+   if (vin > 0.0) cin = MassIn[n]/VolIn[n];
+   else           cin = 0.0;
+   Tank[i].V += vnet;
+   Tank[i].V = MAX(0.0, Tank[i].V);                                            //(2.00.12 - LR)
+   Tank[i].C = LastSeg[k]->c;
+
+   /* If tank filling, then create new last seg */ 
+   if (vnet > 0.0)
+   {
+      if ( (seg = LastSeg[k]) != NULL)
+      {
+         /* Quality is the same, so just add flow volume to last seg */
+         if (ABS(seg->c - cin) < Ctol) seg->v += vnet;
+
+         /* Otherwise add a new last seg to tank */
+         /* which points to old last seg */ 
+         else
+         {
+            tmpseg = seg;
+            LastSeg[k] = NULL;
+            addseg(k,vnet,cin);
+            LastSeg[k]->prev = tmpseg;
+         }
+      }
+
+      /* If no segs left then add a new one. */
+      else addseg(k,vnet,cin);
+
+      /* Update reported tank quality */
+      Tank[i].C = LastSeg[k]->c;
+   }
+
+   /* If net emptying then remove last segments until vnet consumed */
+   else if (vnet < 0.0)
+   {
+      vsum = 0.0;
+      csum = 0.0;
+      vnet = -vnet;
+      while (vnet > 0.0)
+      {
+         seg = LastSeg[k];
+         if (seg == NULL) break;
+         vseg = seg->v;
+         vseg = MIN(vseg,vnet);
+         if (seg == FirstSeg[k]) vseg = vnet;
+         vsum += vseg;
+         csum += (seg->c)*vseg;
+         vnet -= vseg;
+         if (vnet >= 0.0 && vseg >= seg->v)  /* Seg used up */
+         {
+            if (seg->prev)                                                     //(2.00.12 - LR)
+            {                                                                  //(2.00.12 - LR)
+               LastSeg[k] = seg->prev;
+               //if (LastSeg[k] == NULL) FirstSeg[k] = NULL;                   //(2.00.12 - LR)
+               seg->prev = FreeSeg;
+               FreeSeg = seg;
+            }                                                                  //(2.00.12 - LR)
+         }
+         else                /* Remaining volume in segment */
+         {
+            seg->v -= vseg;
+         }
+      }
+      /* Reported tank quality is mixture of flow released and any inflow */
+      Tank[i].C = (csum + MassIn[n])/(vsum + vin);
+   }
+   C[n] = Tank[i].C;
+}         
+
+
+double  sourcequal(Psource source)
+/*
+**--------------------------------------------------------------
+**   Input:   j = source index
+**   Output:  returns source WQ value
+**   Purpose: determines source concentration in current time period  
+**--------------------------------------------------------------
+*/
+{
+   int   i;
+   long  k;
+   double c;
+
+   /* Get source concentration (or mass flow) in original units */
+   c = source->C0;
+
+   /* Convert mass flow rate from min. to sec. */
+   /* and convert concen. from liters to cubic feet */
+   if (source->Type == MASS) c /= 60.0;
+   else c /= Ucf[QUALITY];
+
+   /* Apply time pattern if assigned */
+   i = source->Pat;
+   if (i == 0) return(c);
+   k = ((Qtime+Pstart)/Pstep) % (long)Pattern[i].Length;
+   return(c*Pattern[i].F[k]);
+}
+
+
+double  avgqual(int k)
+/*
+**--------------------------------------------------------------
+**   Input:   k = link index
+**   Output:  returns WQ value
+**   Purpose: computes average quality in link k                      
+**--------------------------------------------------------------
+*/
+{
+   double  vsum = 0.0,
+          msum = 0.0;
+   Pseg   seg;
+
+   if (Qualflag == NONE) return(0.);
+   seg = FirstSeg[k];
+   while (seg != NULL)
+   {
+       vsum += seg->v;
+       msum += (seg->c)*(seg->v);
+       seg = seg->prev;
+   }
+   if (vsum > 0.0) return(msum/vsum);
+   else return( (C[Link[k].N1] + C[Link[k].N2])/2. );
+}
+
+
+void  ratecoeffs()
+/*
+**--------------------------------------------------------------
+**   Input:   none                                                
+**   Output:  none                                                
+**   Purpose: determines wall reaction coeff. for each pipe       
+**--------------------------------------------------------------
+*/
+{
+   int   k;
+   double kw;
+
+   for (k=1; k<=Nlinks; k++)
+   {
+      kw = Link[k].Kw;
+      if (kw != 0.0) kw = piperate(k);
+      Link[k].Rc = kw;
+      R[k] = 0.0;
+   }
+}                         /* End of ratecoeffs */
+
+
+double piperate(int k)
+/*
+**--------------------------------------------------------------
+**   Input:   k = link index                                      
+**   Output:  returns reaction rate coeff. for 1st-order wall     
+**            reactions or mass transfer rate coeff. for 0-order  
+**            reactions                                           
+**   Purpose: finds wall reaction rate coeffs.                    
+**--------------------------------------------------------------
+*/
+{
+   double a,d,u,kf,kw,y,Re,Sh;
+
+   d = Link[k].Diam;                    /* Pipe diameter, ft */
+
+/* Ignore mass transfer if Schmidt No. is 0 */
+   if (Sc == 0.0)
+   {
+      if (WallOrder == 0.0) return(BIG);
+      else return(Link[k].Kw*(4.0/d)/Ucf[ELEV]);
+   }
+
+/* Compute Reynolds No. */
+   a = PI*d*d/4.0;
+   u = ABS(Q[k])/a;
+   Re = u*d/Viscos;
+
+/* Compute Sherwood No. for stagnant flow  */
+/* (mass transfer coeff. = Diffus./radius) */
+   if (Re < 1.0) Sh = 2.0;
+
+/* Compute Sherwood No. for turbulent flow */
+/* using the Notter-Sleicher formula.      */
+   else if (Re >= 2300.0)
+      Sh = 0.0149*pow(Re,0.88)*pow(Sc,0.333);
+
+/* Compute Sherwood No. for laminar flow */
+/* using Graetz solution formula.        */
+   else
+   {
+      y = d/Link[k].Len*Re*Sc;
+      Sh = 3.65+0.0668*y/(1.0+0.04*pow(y,0.667));
+   }
+
+/* Compute mass transfer coeff. (in ft/sec) */
+   kf = Sh*Diffus/d;
+
+/* For zero-order reaction, return mass transfer coeff. */
+   if (WallOrder == 0.0) return(kf);
+
+/* For first-order reaction, return apparent wall coeff. */
+   kw = Link[k].Kw/Ucf[ELEV];       /* Wall coeff, ft/sec */
+   kw = (4.0/d)*kw*kf/(kf+ABS(kw)); /* Wall coeff, 1/sec  */
+   return(kw);
+}                         /* End of piperate */
+
+
+double  pipereact(int k, double c, double v, long dt)
+/*
+**------------------------------------------------------------
+**   Input:   k = link index
+**            c = current WQ in segment
+**            v = segment volume
+**            dt = time step
+**   Output:  returns new WQ value
+**   Purpose: computes new quality in a pipe segment after
+**            reaction occurs              
+**------------------------------------------------------------
+*/
+{
+   double cnew, dc, dcbulk, dcwall, rbulk, rwall;
+
+   /* For water age (hrs), update concentration by timestep */
+   if (Qualflag == AGE) return(c+(double)dt/3600.0);
+
+   /* Otherwise find bulk & wall reaction rates */
+   rbulk = bulkrate(c,Link[k].Kb,BulkOrder)*Bucf;
+   rwall = wallrate(c,Link[k].Diam,Link[k].Kw,Link[k].Rc);
+
+   /* Find change in concentration over timestep */
+   dcbulk = rbulk*(double)dt;
+   dcwall = rwall*(double)dt;
+
+   /* Update cumulative mass reacted */
+   if (Htime >= Rstart)
+   {
+      Wbulk += ABS(dcbulk)*v;
+      Wwall += ABS(dcwall)*v;
+   }
+
+   /* Update concentration */
+   dc = dcbulk + dcwall;
+   cnew = c + dc;
+   cnew = MAX(0.0,cnew);
+   return(cnew);
+}
+
+
+double  tankreact(double c, double v, double kb, long dt)
+/*
+**-------------------------------------------------------
+**   Input:   c = current WQ in tank
+**            v = tank volume
+**            kb = reaction coeff.
+**            dt = time step
+**   Output:  returns new WQ value
+**   Purpose: computes new quality in a tank after
+**            reaction occurs
+**-------------------------------------------------------
+*/
+{
+   double cnew, dc, rbulk;
+
+/*** Updated 9/7/00 ***/
+   /* If no reaction then return current WQ */
+   if (!Reactflag) return(c);
+
+   /* For water age, update concentration by timestep */
+   if (Qualflag == AGE) return(c + (double)dt/3600.0);
+
+   /* Find bulk reaction rate */
+   rbulk = bulkrate(c,kb,TankOrder)*Tucf;
+
+   /* Find concentration change & update quality */
+   dc = rbulk*(double)dt;
+   if (Htime >= Rstart) Wtank += ABS(dc)*v;
+   cnew = c + dc;
+   cnew = MAX(0.0,cnew);
+   return(cnew);
+}
+   
+
+double  bulkrate(double c, double kb, double order)
+/*
+**-----------------------------------------------------------
+**   Input:   c = current WQ concentration
+**            kb = bulk reaction coeff.
+**            order = bulk reaction order
+**   Output:  returns bulk reaction rate
+**   Purpose: computes bulk reaction rate (mass/volume/time)           
+**-----------------------------------------------------------
+*/
+{
+   double c1;
+
+   /* Find bulk reaction potential taking into account */
+   /* limiting potential & reaction order. */
+
+      /* Zero-order kinetics: */
+      if (order == 0.0) c = 1.0;
+
+      /* Michaelis-Menton kinetics: */
+      else if (order < 0.0)
+      {
+         c1 = Climit + SGN(kb)*c;
+         if (ABS(c1) < TINY) c1 = SGN(c1)*TINY;
+         c = c/c1;
+      }
+
+      /* N-th order kinetics: */
+      else
+      {
+         /* Account for limiting potential */
+         if (Climit == 0.0) c1 = c;
+         else c1 = MAX(0.0, SGN(kb)*(Climit-c));
+
+         /* Compute concentration potential */
+         if (order == 1.0) c = c1;
+         else if (order == 2.0) c = c1*c;
+         else c = c1*pow(MAX(0.0,c),order-1.0);
+      }
+
+   /* Reaction rate = bulk coeff. * potential) */
+   if (c < 0) c = 0;
+   return(kb*c);
+}
+
+
+double  wallrate(double c, double d, double kw, double kf)
+/*
+**------------------------------------------------------------
+**   Input:   c = current WQ concentration
+**            d = pipe diameter
+**            kw = intrinsic wall reaction coeff.
+**            kf = mass transfer coeff. for 0-order reaction
+**                 (ft/sec) or apparent wall reaction coeff.
+**                 for 1-st order reaction (1/sec)
+**   Output:  returns wall reaction rate in mass/ft3/sec
+**   Purpose: computes wall reaction rate
+**------------------------------------------------------------
+*/
+{
+   if (kw == 0.0 || d == 0.0) return(0.0);
+   if (WallOrder == 0.0)       /* 0-order reaction */
+   {
+      kf = SGN(kw)*c*kf;       /* Mass transfer rate (mass/ft2/sec)*/
+      kw = kw*SQR(Ucf[ELEV]);  /* Reaction rate (mass/ft2/sec) */                 
+      if (ABS(kf) < ABS(kw))   /* Reaction mass transfer limited */
+         kw = kf;  
+      return(kw*4.0/d);        /* Reaction rate (mass/ft3/sec) */
+   }
+   else return(c*kf);          /* 1st-order reaction */
+}
+
+/************************* End of QUALITY.C ***************************/