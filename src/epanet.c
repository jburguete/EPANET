--- conflicted
+++ resolved
@@ -30,12 +30,8 @@
 #include "text.h"
 #include "enumstxt.h"
 
-<<<<<<< HEAD
-#include "util/cstr_helper.h"
 #include "demand.h"
 
-=======
->>>>>>> 1524adeb
 #ifdef _WIN32
 #define snprintf _snprintf
 #endif
@@ -1725,15 +1721,8 @@
     Hydraul  *hyd = &p->hydraul;
     Quality  *qual = &p->quality;
 
-<<<<<<< HEAD
     int i, nIdx;
-    int index;
     int size;
-//    struct Sdemand *demand;
-=======
-    int i, nIdx, size;
-    struct Sdemand *demand;
->>>>>>> 1524adeb
     Stank *tank;
     Snode *node;
     Scontrol *control;
@@ -1764,11 +1753,6 @@
         nIdx = net->Njuncs;
         node = &net->Node[nIdx];
 
-        //demand = (struct Sdemand *)malloc(sizeof(struct Sdemand));
-        //demand->Base = 0.0;
-        //demand->Pat = 0;
-        //demand->Name = NULL;
-        //demand->next = NULL;
 		node->D = NULL;
 
         // shift rest of Node array
@@ -2316,10 +2300,6 @@
 			list_t *demand = Node[index].D;
 			if (demand)
 				set_base_demand(tail_list(demand), value / Ucf[FLOW]);
-//            for (demand = Node[index].D; demand != NULL; demand = demand->next)
-//            {
-//                if (demand->next == NULL) demand->Base = value / Ucf[FLOW];
-//            }
         }
         break;
 
@@ -2329,13 +2309,9 @@
         if (j < 0 || j > nPats) return 205;
         if (index <= nJuncs)
         {
-			list_t *demand = Node[index].D;
-			if (demand)
-				set_pattern_index(tail_list(demand), j);
-            //for (demand = Node[index].D; demand != NULL; demand = demand->next)
-            //{
-            //    if (demand->next == NULL) demand->Pat = j;
-            //}
+            list_t *demand = Node[index].D;
+            if (demand)
+                set_pattern_index(tail_list(demand), j);
         }
         else Tank[index - nJuncs].Pat = j;
         break;
@@ -2555,24 +2531,16 @@
     // Assign values to junction's parameters
     Node[index].El = elev / p->Ucf[ELEV];
 
-	list_t *demand_list = Node[index].D;
-	if (!demand_list) {
-		demand_list = create_list(get_demand_data_size(), delete_demand_data);
-		if (!demand_list) return 101;
-	}
-	demand_data_t *demand_data = create_demand_data(dmnd / p->Ucf[FLOW], patIndex, NULL);
-	if (!demand_data) return 101;
-
-	append_list(demand_list, &demand_data);
-
-    //for (demand = Node[index].D; demand != NULL; demand = demand->next)
-    //{
-    //    if (demand->next == NULL)
-    //    {
-    //        demand->Base = dmnd / p->Ucf[FLOW];
-    //        demand->Pat = patIndex;
-    //    }
-    //}
+    list_t *demand_list = Node[index].D;
+    if (!demand_list) {
+        demand_list = create_list(get_demand_data_size(), delete_demand_data);
+        if (!demand_list) return 101;
+    }
+    demand_data_t *demand_data = create_demand_data(dmnd / p->Ucf[FLOW], patIndex, NULL);
+    if (!demand_data) return 101;
+
+    append_list(demand_list, &demand_data);
+
     return 0;
 }
 
@@ -2781,9 +2749,6 @@
 **----------------------------------------------------------------
 */
 {
-    //Pdemand d;
-	//int n; //= 1;
-
     // Check for valid arguments
     if (!p->Openflag) return 102;
     if (nodeIndex <= 0 || nodeIndex > p->network.Nnodes) return 203;
@@ -2791,12 +2756,12 @@
     // Retrieve demand for specified category
     if (nodeIndex <= p->network.Njuncs)
     {
-		// Locate demand category record and assign demandName to it
-		list_t *dlist = p->network.Node[nodeIndex].D;
-		list_node_t *lnode = get_nth_list(dlist, demandIndex);
-		if (!lnode)
-			return 253;
-		else
+        // Locate demand category record and assign demandName to it
+        list_t *dlist = p->network.Node[nodeIndex].D;
+        list_node_t *lnode = get_nth_list(dlist, demandIndex);
+        if (!lnode)
+            return 253;
+        else
             *baseDemand = get_base_demand(lnode) * p->Ucf[FLOW];
     }
     else *baseDemand = (double)(0.0);
@@ -2822,22 +2787,22 @@
     // Set baseline demand for specified category
     if (nodeIndex <= p->network.Njuncs)
     {
-		list_t *dlist = p->network.Node[nodeIndex].D;
-		// If demand list is null create one and set demand
-		if (!dlist) {
-			dlist = create_demand_list(baseDemand / p->Ucf[FLOW], 0, NULL);
-			if (!dlist) return 101;
-
-			p->network.Node[nodeIndex].D = dlist;
-		}
-		// else find the demand entry and set demand
-		else {
-			list_node_t *lnode = get_nth_list(dlist, demandIndex);
-			if (!lnode)
-				return 253;
-			else
-				set_base_demand(lnode, baseDemand / p->Ucf[FLOW]);
-		}
+        list_t *dlist = p->network.Node[nodeIndex].D;
+        // If demand list is null create one and set demand
+        if (!dlist) {
+            dlist = create_demand_list(baseDemand / p->Ucf[FLOW], 0, NULL);
+            if (!dlist) return 101;
+
+            p->network.Node[nodeIndex].D = dlist;
+        }
+        // else find the demand entry and set demand
+        else {
+            list_node_t *lnode = get_nth_list(dlist, demandIndex);
+            if (!lnode)
+                return 253;
+            else
+            set_base_demand(lnode, baseDemand / p->Ucf[FLOW]);
+        }
     }
     return 0;
 }
@@ -2853,8 +2818,6 @@
 **----------------------------------------------------------------
 */
 {
-    //Pdemand d;
-    //int n = 1;
     char *temp = NULL;
 
     strcpy(demandName, "");
@@ -2894,8 +2857,6 @@
 **----------------------------------------------------------------
 */
 {
-    //Pdemand d;
-    //int n = 1;
 
     // Check for valid arguments
     if (!p->Openflag) return 102;
@@ -2905,20 +2866,20 @@
     if (strlen(demandName) > MAXID) return 252;
 
     // Locate demand category record and assign demandName to it
-	list_t *dlist = p->network.Node[nodeIndex].D;
-	if (!dlist) {
-		dlist = create_demand_list(0, 0, demandName);
-		if (!dlist) return 101;
-
-		p->network.Node[nodeIndex].D = dlist;
-	}
-	else {
-		list_node_t *lnode = get_nth_list(dlist, demandIndex);
-		if (!lnode)
-			return 253;
-		else
-			set_category_name(lnode, demandName);
-	}
+    list_t *dlist = p->network.Node[nodeIndex].D;
+    if (!dlist) {
+        dlist = create_demand_list(0, 0, demandName);
+        if (!dlist) return 101;
+
+        p->network.Node[nodeIndex].D = dlist;
+    }
+    else {
+        list_node_t *lnode = get_nth_list(dlist, demandIndex);
+        if (!lnode)
+            return 253;
+        else
+            set_category_name(lnode, demandName);
+    }
     return 0;
 }
 
@@ -2934,20 +2895,17 @@
 **----------------------------------------------------------------
 */
 {
-    //Pdemand d;
-    //int n = 1;
-
     // Check for valid arguments
     if (!p->Openflag) return 102;
     if (nodeIndex <= 0 || nodeIndex > p->network.Nnodes) return 203;
 
-	// Locate demand category record and assign demandName to it
-	list_t *dlist = p->network.Node[nodeIndex].D;
-	list_node_t *lnode = get_nth_list(dlist, demandIndex);
-	if (!lnode)
-		return 253;
-	else
-		*patIndex = get_pattern_index(lnode);
+    // Locate demand category record and assign demandName to it
+    list_t *dlist = p->network.Node[nodeIndex].D;
+    list_node_t *lnode = get_nth_list(dlist, demandIndex);
+    if (!lnode)
+        return 253;
+    else
+        *patIndex = get_pattern_index(lnode);
 
     return 0;
 }
@@ -2966,9 +2924,6 @@
 {
     Network *net = &p->network;
 
-    //Pdemand d;
-    //int n = 1;
-
     // Check for valid arguments
     if (!p->Openflag) return 102;
     if (nodeIndex <= 0 || nodeIndex > net->Nnodes) return 203;
@@ -2977,20 +2932,20 @@
     // Locate demand category record and assign time pattern to it
     if (nodeIndex <= net->Njuncs) {
 
-		list_t *dlist = p->network.Node[nodeIndex].D;
-		if (!dlist) {
-			dlist = create_demand_list(0, patIndex, NULL);
-			if (!dlist) return 101;
-
-			p->network.Node[nodeIndex].D = dlist;
-		}
-		else {
-			list_node_t *lnode = get_nth_list(dlist, demandIndex);
-			if (!lnode)
-				return 253;
-			else
-				set_pattern_index(lnode, patIndex);
-		}
+        list_t *dlist = p->network.Node[nodeIndex].D;
+        if (!dlist) {
+            dlist = create_demand_list(0, patIndex, NULL);
+            if (!dlist) return 101;
+
+            p->network.Node[nodeIndex].D = dlist;
+        }
+        else {
+            list_node_t *lnode = get_nth_list(dlist, demandIndex);
+            if (!lnode)
+                return 253;
+            else
+                set_pattern_index(lnode, patIndex);
+        }
     }
     return 0;
 }
@@ -4428,7 +4383,7 @@
 
     // Check if id name contains invalid characters
     if (!namevalid(id)) return 252;
-    
+
     for (i = 1; i <= p->network.Ncurves; i++)
     {
         if (i != index && strcmp(id, p->network.Curve[i].ID) == 0) return 215;
