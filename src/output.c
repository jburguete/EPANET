/*
*********************************************************************
                                                                   
OUTPUT.C -- Binary File Transfer Routines for EPANET Program                
                                                                    
VERSION:    2.00                                              
DATE:       5/8/00
            8/15/07    (2.00.11)
AUTHOR:     L. Rossman
            US EPA - NRMRL
                                                                    
********************************************************************
*/

#include <stdio.h>
#include <string.h>
#ifndef __APPLE__
#include <malloc.h>
#else
#include <stdlib.h>
#endif
#include <math.h>
#include "text.h"
#include "types.h"
#include "funcs.h"
#define  EXTERN  extern
#include "hash.h"
#include "vars.h"

/* Macro to write x[1] to x[n] to file OutFile: */
#define   FSAVE(n)  (fwrite(x+1,sizeof(REAL4),(n),OutFile))

int  savenetdata()
/*
**---------------------------------------------------------------
**   Input:   none
**   Output:  returns error code
**   Purpose: saves input data in original units to binary
**            output file using fixed-sized (4-byte) records
**---------------------------------------------------------------
*/
{
   int   i,nmax;
   INT4  *ibuf;
   REAL4 *x;
   int   errcode = 0;

   /* Allocate buffer arrays */
   nmax = MAX(Nnodes,Nlinks) + 1;
   nmax = MAX(nmax,15);
   ibuf = (INT4 *) calloc(nmax, sizeof(INT4));
   x = (REAL4 *) calloc(nmax, sizeof(REAL4));
   ERRCODE(MEMCHECK(ibuf));
   ERRCODE(MEMCHECK(x));

   if (!errcode)
   {
      /* Write integer variables to OutFile */
      ibuf[0] = MAGICNUMBER;

/*** CODEVERSION replaces VERSION ***/                                         //(2.00.11 - LR)
      ibuf[1] = CODEVERSION;                                                   //(2.00.11 - LR)

      ibuf[2] = Nnodes;
      ibuf[3] = Ntanks;
      ibuf[4] = Nlinks;
      ibuf[5] = Npumps;
      ibuf[6] = Nvalves;
      ibuf[7] = Qualflag;
      ibuf[8] = TraceNode;
      ibuf[9] = Flowflag;
      ibuf[10] = Pressflag;
      ibuf[11] = Tstatflag;
      ibuf[12] = Rstart;
      ibuf[13] = Rstep;
      ibuf[14] = Dur;
      fwrite(ibuf,sizeof(INT4),15,OutFile);

      /* Write string variables to OutFile */
      fwrite(Title[0],sizeof(char),MAXMSG+1,OutFile);
      fwrite(Title[1],sizeof(char),MAXMSG+1,OutFile);
      fwrite(Title[2],sizeof(char),MAXMSG+1,OutFile);
      fwrite(InpFname,sizeof(char),MAXFNAME+1,OutFile);
      fwrite(Rpt2Fname,sizeof(char),MAXFNAME+1,OutFile);
      fwrite(ChemName,sizeof(char),MAXID+1,OutFile);
      fwrite(Field[QUALITY].Units,sizeof(char),MAXID+1,OutFile);

      /* Write node ID information to OutFile */
      for (i=1; i<=Nnodes; i++)
         fwrite(Node[i].ID, MAXID+1, 1, OutFile);

      /* Write link information to OutFile            */
      /* (Note: first transfer values to buffer array,*/
      /* then fwrite buffer array at offset of 1 )    */
      for (i=1; i<=Nlinks; i++)
         fwrite(Link[i].ID, MAXID+1, 1, OutFile);
      for (i=1; i<=Nlinks; i++) ibuf[i] = Link[i].N1;
      fwrite(ibuf+1,sizeof(INT4),Nlinks,OutFile);
      for (i=1; i<=Nlinks; i++) ibuf[i] = Link[i].N2;
      fwrite(ibuf+1,sizeof(INT4),Nlinks,OutFile);
      for (i=1; i<=Nlinks; i++) ibuf[i] = Link[i].Type;
      fwrite(ibuf+1,sizeof(INT4),Nlinks,OutFile);

      /* Write tank information to OutFile.*/
      for (i=1; i<=Ntanks; i++) ibuf[i] = Tank[i].Node;
      fwrite(ibuf+1,sizeof(INT4),Ntanks,OutFile);
      for (i=1; i<=Ntanks; i++) x[i] = (REAL4)Tank[i].A;
      FSAVE(Ntanks);

      /* Save node elevations to OutFile.*/
      for (i=1; i<=Nnodes; i++) x[i] = (REAL4)(Node[i].El*Ucf[ELEV]);
      FSAVE(Nnodes);

      /* Save link lengths & diameters to OutFile.*/
      for (i=1; i<=Nlinks; i++) x[i] = (REAL4)(Link[i].Len*Ucf[ELEV]);
      FSAVE(Nlinks);
      for (i=1; i<=Nlinks; i++)
      {
         if (Link[i].Type != PUMP)
            x[i] = (REAL4)(Link[i].Diam*Ucf[DIAM]);
         else
            x[i] = 0.0f;
      }
      if (FSAVE(Nlinks) < (unsigned)Nlinks) errcode = 308;
   }

   /* Free memory used for buffer arrays */
   free(ibuf);
   free(x);
   return(errcode);
}


int  savehyd(long *htime)
/*
**--------------------------------------------------------------
**   Input:   *htime   = current time                             
**   Output:  returns error code
**   Purpose: saves current hydraulic solution to file HydFile    
**            in binary format                                    
**--------------------------------------------------------------
*/
{
   int i;
   INT4 t;
   int errcode = 0;
   REAL4 *x = (REAL4 *) calloc(MAX(Nnodes,Nlinks) + 1, sizeof(REAL4));
   if ( x == NULL ) return 101;

   /* Save current time (htime) */
   t = *htime;
   fwrite(&t,sizeof(INT4),1,HydFile);

   /* Save current nodal demands (D) */
   for (i=1; i<=Nnodes; i++) x[i] = (REAL4)NodeDemand[i];
   fwrite(x+1,sizeof(REAL4),Nnodes,HydFile);

   /* Copy heads (H) to buffer of floats (x) and save buffer */
   for (i=1; i<=Nnodes; i++) x[i] = (REAL4)NodeHead[i];
   fwrite(x+1,sizeof(REAL4),Nnodes,HydFile);

   /* Force flow in closed links to be zero then save flows */
   for (i=1; i<=Nlinks; i++)
   {
     if (LinkStatus[i] <= CLOSED) x[i] = 0.0f;
     else x[i] = (REAL4)Q[i];

   }
   fwrite(x+1,sizeof(REAL4),Nlinks,HydFile);

   /* Copy link status to buffer of floats (x) & write buffer */
   for (i=1; i<=Nlinks; i++) x[i] = (REAL4)LinkStatus[i];
   fwrite(x+1,sizeof(REAL4),Nlinks,HydFile);

   /* Save link settings & check for successful write-to-disk */
   /* (We assume that if any of the previous fwrites failed,  */
   /* then this one will also fail.) */
   for (i=1; i<=Nlinks; i++) x[i] = (REAL4)LinkSetting[i];
   if (fwrite(x+1,sizeof(REAL4),Nlinks,HydFile) < (unsigned)Nlinks)
      errcode = 308;
   free(x);
   fflush(HydFile); /* added TNT */
   return(errcode);
}                        /* End of savehyd */


int  savehydstep(long *hydstep)
/*
**--------------------------------------------------------------
**   Input:   *hydstep = next time step                           
**   Output:  returns error code
**   Purpose: saves next hydraulic timestep to file HydFile    
**            in binary format                                    
**--------------------------------------------------------------
*/
{
   INT4 t;
   int errcode = 0;
   t = *hydstep;
   if (fwrite(&t,sizeof(INT4),1,HydFile) < 1) errcode = 308;
   if (t == 0) fputc(EOFMARK, HydFile);
   fflush(HydFile); /* added TNT */
   return(errcode);
}


int  saveenergy()
/*
**--------------------------------------------------------------
**   Input:   none                             
**   Output:  returns error code
**   Purpose: saves energy usage by each pump to OutFile    
**            in binary format                                    
**--------------------------------------------------------------
*/
{
    int   i,j;
    INT4  index;
    REAL4 x[6];              /* work array */
    double hdur,             /* total duration in hours */
           t;                /* pumping duration */

    hdur = Dur / 3600.0;
    for (i=1; i<=Npumps; i++)
    {
        if (hdur == 0.0)
        {
            for (j=0; j<5; j++) x[j] = (REAL4)Pump[i].Energy[j];
            x[5] = (REAL4)(Pump[i].Energy[5]*24.0);
        }
        else
        {
            t = Pump[i].Energy[0];
            x[0] = (REAL4)(t/hdur);
            x[1] = 0.0f;
            x[2] = 0.0f;
            x[3] = 0.0f;
            x[4] = 0.0f;
            if (t > 0.0)
            {
                x[1] = (REAL4)(Pump[i].Energy[1]/t);
                x[2] = (REAL4)(Pump[i].Energy[2]/t);
                x[3] = (REAL4)(Pump[i].Energy[3]/t);
            }
            x[4] = (REAL4)Pump[i].Energy[4];
            x[5] = (REAL4)(Pump[i].Energy[5]*24.0/hdur);
        }
        x[0] *= 100.0f;
        x[1] *= 100.0f;
        /* Compute Kw-hr per MilGal (or per cubic meter) */
        if (Unitsflag == SI) x[2] *= (REAL4)(1000.0/LPSperCFS/3600.0);
        else                 x[2] *= (REAL4)(1.0e6/GPMperCFS/60.0);
        for (j=0; j<6; j++) Pump[i].Energy[j] = x[j];
        index = Pump[i].Link;
        if (fwrite(&index,sizeof(INT4),1,OutFile) < 1) return(308);
        if (fwrite(x, sizeof(REAL4), 6, OutFile) < 6) return(308);
    }
    Emax = Emax*Dcost;
    x[0] = (REAL4)Emax;
    if (fwrite(&x[0], sizeof(REAL4), 1, OutFile) < 1) return(308);
    return(0);
}


int  readhyd(long *hydtime)
/*
**--------------------------------------------------------------
**   Input:   none                                                
**   Output:  *hydtime = time of hydraulic solution               
**   Returns: 1 if successful, 0 if not                    
**   Purpose: reads hydraulic solution from file HydFile               
**                                                              
**   NOTE: A hydraulic solution consists of the current time      
**         (hydtime), nodal demands (D) and heads (H), link
**         flows (Q), link status (S), and link settings (K).                                           
**--------------------------------------------------------------
*/
{
   int   i;
   INT4  t;
   int   result = 1;
   REAL4 *x = (REAL4 *) calloc(MAX(Nnodes,Nlinks) + 1, sizeof(REAL4));
   if ( x == NULL ) return 0;

   if (fread(&t,sizeof(INT4),1,HydFile) < 1)  result = 0;
   *hydtime = t;

   if (fread(x+1,sizeof(REAL4),Nnodes,HydFile) < (unsigned)Nnodes) result = 0;
   else for (i=1; i<=Nnodes; i++) NodeDemand[i] = x[i];

   if (fread(x+1,sizeof(REAL4),Nnodes,HydFile) < (unsigned)Nnodes) result = 0;
   else for (i=1; i<=Nnodes; i++) NodeHead[i] = x[i];

   if (fread(x+1,sizeof(REAL4),Nlinks,HydFile) < (unsigned)Nlinks) result = 0;
   else for (i=1; i<=Nlinks; i++) Q[i] = x[i];

   if (fread(x+1,sizeof(REAL4),Nlinks,HydFile) < (unsigned)Nlinks) result = 0;
   else for (i=1; i<=Nlinks; i++) LinkStatus[i] = (char) x[i];

   if (fread(x+1,sizeof(REAL4),Nlinks,HydFile) < (unsigned)Nlinks) result = 0;
   else for (i=1; i<=Nlinks; i++) LinkSetting[i] = x[i];

   free(x);
   return result;
}                        /* End of readhyd */


int  readhydstep(long *hydstep)
/*
**--------------------------------------------------------------
**   Input:   none                                                
**   Output:  *hydstep = next hydraulic time step (sec)
**   Returns: 1 if successful, 0 if not                    
**   Purpose: reads hydraulic time step from file HydFile
**--------------------------------------------------------------
*/
{
   INT4  t;
   if (fread(&t,sizeof(INT4),1,HydFile) < 1)  return(0);
   *hydstep = t;
   return(1);
}                        /* End of readhydstep */


int  saveoutput()
/*
**--------------------------------------------------------------
**   Input:   none                                                
**   Output:  returns error code                                  
**   Purpose: writes simulation results to output file            
**--------------------------------------------------------------
*/
{
   int   j;
   int   errcode = 0;
   REAL4 *x = (REAL4 *) calloc(MAX(Nnodes,Nlinks) + 1, sizeof(REAL4));
   if ( x == NULL ) return 101;

   /* Write out node results, then link results */
   for (j=DEMAND; j<=QUALITY; j++)  ERRCODE(nodeoutput(j,x,Ucf[j]));
   for (j=FLOW; j<=FRICTION; j++) ERRCODE(linkoutput(j,x,Ucf[j]));
<<<<<<< HEAD
   
=======
>>>>>>> 71b017e9
   free(x);
   return(errcode);
}                        /* End of saveoutput */


int  nodeoutput(int j, REAL4 *x, double ucf)
/*
**--------------------------------------------------------------
**   Input:   j   = type of node variable                         
**            *x  = buffer for node values                        
**            ucf = units conversion factor                       
**   Output:  returns error code                                  
**   Purpose: writes results for node variable j to output file   
**-----------------------------------------------------------------
*/
{
   int   i;

   /* Load computed results (in proper units) into buffer x */
   switch(j)
   {
       case DEMAND:    for (i=1; i<=Nnodes; i++)
                          x[i] = (REAL4)(NodeDemand[i]*ucf);
                       break;
       case HEAD:      for (i=1; i<=Nnodes; i++)
                          x[i] = (REAL4)(NodeHead[i]*ucf);
                       break;
       case PRESSURE:  for (i=1; i<=Nnodes; i++)
                          x[i] = (REAL4)((NodeHead[i] - Node[i].El)*ucf);
                       break;
       case QUALITY:   for (i=1; i<=Nnodes; i++)
                          x[i] = (REAL4)(NodeQual[i]*ucf);
   }

   /* Write x[1] to x[Nnodes] to output file */
   if (fwrite(x+1,sizeof(REAL4),Nnodes,TmpOutFile) < (unsigned)Nnodes)
      return(308);
   return(0);
}                        /* End of nodeoutput */


int  linkoutput(int j, REAL4 *x, double ucf)
/*
**----------------------------------------------------------------
**   Input:   j   = type of link variable                         
**            *x  = buffer for link values                        
**            ucf = units conversion factor                       
**   Output:  returns error code                                  
**   Purpose: writes results for link variable j to output file
**----------------------------------------------------------------
*/
{
   int i;
   double a,h,q,f;

   /* Load computed results (in proper units) into buffer x */
   switch(j)
   {
      case FLOW:      for (i=1; i<=Nlinks; i++)
                         x[i] = (REAL4)(Q[i]*ucf);
                      break;
      case VELOCITY:  for (i=1; i<=Nlinks; i++)
                      {
                         if (Link[i].Type == PUMP) x[i] = 0.0f;
                         else
                         {
                            q = ABS(Q[i]);
                            a = PI*SQR(Link[i].Diam)/4.0;
                            x[i] = (REAL4)(q/a*ucf);
                         }
                      }
                      break;
      case HEADLOSS:  for (i=1; i<=Nlinks; i++)
                      {
                         if (LinkStatus[i] <= CLOSED) x[i] = 0.0f;
                         else
                         {
                            h = NodeHead[Link[i].N1] - NodeHead[Link[i].N2];
                            if (Link[i].Type != PUMP) h = ABS(h);
                            if (Link[i].Type <= PIPE)
                               x[i] = (REAL4)(1000.0*h/Link[i].Len);
                            else x[i] = (REAL4)(h*ucf);
                         }
                      }
                      break;
      case LINKQUAL:  for (i=1; i<=Nlinks; i++)
                         x[i] = (REAL4)(avgqual(i)*ucf);
                      break;
      case STATUS:    for (i=1; i<=Nlinks; i++)
                         x[i] = (REAL4)LinkStatus[i];
                      break;
      case SETTING:   for (i=1; i<=Nlinks; i++)
                      {
                         double setting = LinkSetting[i];
                         if (setting != MISSING)
                             switch (Link[i].Type)
                             {
                               case CV:   
                               case PIPE: x[i] = (REAL4)setting;
                                          break;
                               case PUMP: x[i] = (REAL4)setting;
                                          break;
                               case PRV:
                               case PSV:
                               case PBV:  x[i] = (REAL4)(setting*Ucf[PRESSURE]);
                                          break;
                               case FCV:  x[i] = (REAL4)(setting*Ucf[FLOW]);
                                          break;
                               case TCV:  x[i] = (REAL4)setting;
                                          break;
                               default:   x[i] = 0.0f;
                             }
                         else x[i] = 0.0f;
                      }
                      break;
      case REACTRATE: /* Overall reaction rate in mass/L/day */
                      if (Qualflag == NONE) memset(x,0,(Nlinks+1 )*sizeof(REAL4));
                      else for (i=1; i<=Nlinks; i++) x[i] = (REAL4)(PipeRateCoeff[i]*ucf);
                      break;
      case FRICTION:   /* f = 2ghd/(Lu^2) where f = friction factor */
                       /* u = velocity, g = grav. accel., h = head  */
                       /*loss, d = diam., & L = pipe length         */
                       for (i=1; i<=Nlinks; i++)
                       {
                          if (Link[i].Type <= PIPE && ABS(Q[i]) > TINY)
                          {
                             h = ABS(NodeHead[Link[i].N1] - NodeHead[Link[i].N2]);
                             f = 39.725*h*pow(Link[i].Diam,5)/Link[i].Len/SQR(Q[i]);
                             x[i] = (REAL4)f;
                          }
                          else x[i] = 0.0f;
                       }
                       break;
   }

   /* Write x[1] to x[Nlinks] to output file */
   if (fwrite(x+1,sizeof(REAL4),Nlinks,TmpOutFile) < (unsigned)Nlinks)
      return(308);
   return(0);
}                        /* End of linkoutput */


int  savefinaloutput()
/*
**--------------------------------------------------------------
**  Input:   none                                          
**  Output:  returns error code                                  
**  Purpose: saves time series statistics, reaction rates &
**            epilog to output file.
**--------------------------------------------------------------
*/
{
   int errcode = 0;
   REAL4 *x;

/* Save time series statistic if computed */
   if (Tstatflag != SERIES && TmpOutFile != NULL)
   {
      x = (REAL4 *) calloc(MAX(Nnodes,Nlinks) + 1, sizeof(REAL4)); 
      if ( x == NULL ) return 101;
      ERRCODE(savetimestat(x,NODEHDR));
      ERRCODE(savetimestat(x,LINKHDR));
      if (!errcode) Nperiods = 1;
      fclose(TmpOutFile);
      free(x);
   }

/* Save avg. reaction rates & file epilog */
   if (OutFile != NULL)
   {
      ERRCODE(savenetreacts(Wbulk,Wwall,Wtank,Wsource));
      ERRCODE(saveepilog());
   }
   return(errcode);
}


int  savetimestat(REAL4 *x, char objtype)
/*
**--------------------------------------------------------------
**   Input:   *x  = buffer for node values
**            objtype = NODEHDR (for nodes) or LINKHDR (for links)                                                
**   Output:  returns error code                                  
**   Purpose: computes time series statistic for nodes or links
**            and saves to normal output file.
**
**   NOTE: This routine is dependent on how the output reporting
**         variables were assigned to FieldType in TYPES.H.
**--------------------------------------------------------------
*/
{
   int   n, n1, n2;
   int   i, j,  p, errcode = 0;
   long  startbyte, skipbytes;
   float *stat1, *stat2, xx;

/*
  Compute number of bytes in temp output file to skip over (skipbytes)
  when moving from one time period to the next for a particular variable.
*/
   if (objtype == NODEHDR)
   {
   /*
      For nodes, we start at 0 and skip over node output for all
      node variables minus 1 plus link output for all link variables.
   */
      startbyte = 0;
      skipbytes = (Nnodes*(QUALITY-DEMAND) +
                   Nlinks*(FRICTION-FLOW+1))*sizeof(REAL4);
      n = Nnodes;
      n1 = DEMAND;
      n2 = QUALITY;
   }
   else
   {
   /*
      For links, we start at the end of all node variables and skip
      over node output for all node variables plus link output for
      all link variables minus 1.
   */
      startbyte = Nnodes*(QUALITY-DEMAND+1)*sizeof(REAL4);
      skipbytes = (Nnodes*(QUALITY-DEMAND+1) +
                   Nlinks*(FRICTION-FLOW))*sizeof(REAL4);
      n = Nlinks;
      n1 = FLOW;
      n2 = FRICTION;
   }
   stat1 = (float *) calloc(n+1, sizeof(float));
   stat2 = (float *) calloc(n+1, sizeof(float));
   ERRCODE(MEMCHECK(stat1));
   ERRCODE(MEMCHECK(stat2));

   /* Process each output reporting variable */
   if (!errcode)
   {
      for (j=n1; j<=n2; j++)
      {
   
         /* Initialize stat arrays */
         if (Tstatflag == AVG) memset(stat1, 0, (n+1)*sizeof(float));
         else for (i=1; i<=n; i++)
         {
            stat1[i] = -MISSING;  /* +1E10 */
            stat2[i] =  MISSING;  /* -1E10 */
         }
   
         /* Position temp output file at start of output */
         fseek(TmpOutFile, startbyte + (j-n1)*n*sizeof(REAL4), SEEK_SET);

         /* Process each time period */
         for (p=1; p<=Nperiods; p++)
         {

            /* Get output results for time period & update stats */
            fread(x+1, sizeof(REAL4), n, TmpOutFile);
            for (i=1; i<=n; i++)
            {
               xx = x[i];
               if (objtype == LINKHDR)
               {
                  if (j == FLOW) xx = ABS(xx);
                  if (j == STATUS)
                  {
                     if (xx >= OPEN) xx = 1.0;
                     else            xx = 0.0;
                  }
               }
               if (Tstatflag == AVG)  stat1[i] += xx;
               else
               {
                  stat1[i] = MIN(stat1[i], xx);
                  stat2[i] = MAX(stat2[i], xx);
               }
            }

            /* Advance file to next period */
            if (p < Nperiods) fseek(TmpOutFile, skipbytes, SEEK_CUR);
         }

         /* Compute resultant stat & save to regular output file */
         switch (Tstatflag)
         {
            case AVG:   for (i=1; i<=n; i++) x[i] = stat1[i]/(float)Nperiods;
                        break;
            case MIN:   for (i=1; i<=n; i++) x[i] = stat1[i];
                        break;
            case MAX:   for (i=1; i<=n; i++) x[i] = stat2[i];
                        break;
            case RANGE: for (i=1; i<=n; i++) x[i] = stat2[i] - stat1[i];
                        break;
         }
         if (objtype == LINKHDR && j == STATUS)
         {
            for (i=1; i<=n; i++)
            {
               if (x[i] < 0.5f) x[i] = CLOSED;
               else             x[i] = OPEN;
            }
         }
         if (fwrite(x+1, sizeof(REAL4), n, OutFile) < (unsigned) n) errcode = 308;

         /* Update internal output variables where applicable */
         if (objtype == NODEHDR) switch (j)
         {
            case DEMAND:  for (i=1; i<=n; i++) NodeDemand[i] = x[i]/Ucf[DEMAND];
                          break;   
            case HEAD:    for (i=1; i<=n; i++) NodeHead[i] = x[i]/Ucf[HEAD];
                          break;   
            case QUALITY: for (i=1; i<=n; i++) NodeQual[i] = x[i]/Ucf[QUALITY];
                          break;
         }
         else if (j == FLOW) for (i=1; i<=n; i++) Q[i] = x[i]/Ucf[FLOW];
      }
   }

   /* Free allocated memory */
   free(stat1);
   free(stat2);
   return(errcode);
}


int  savenetreacts(double wbulk, double wwall, double wtank, double wsource)
/*
**-----------------------------------------------------
**  Writes average network-wide reaction rates (in
**  mass/hr) to binary output file.
**-----------------------------------------------------
*/
{
   int errcode = 0;
   double t;
   REAL4 w[4];
   if (Dur > 0) t = (double)Dur/3600.;
   else t = 1.;
   w[0] = (REAL4)(wbulk/t);
   w[1] = (REAL4)(wwall/t);
   w[2] = (REAL4)(wtank/t);
   w[3] = (REAL4)(wsource/t);
   if (fwrite(w,sizeof(REAL4),4,OutFile) < 4) errcode = 308;
   return(errcode);
}


int  saveepilog()
/*
**-------------------------------------------------
**  Writes Nperiods, Warnflag, & Magic Number to 
**  end of binary output file.
**-------------------------------------------------
*/
{
   int errcode = 0;
   INT4 i;
   i = Nperiods;
   if (fwrite(&i,sizeof(INT4),1,OutFile) < 1) errcode = 308;
   i = Warnflag;
   if (fwrite(&i,sizeof(INT4),1,OutFile) < 1) errcode = 308;
   i = MAGICNUMBER;
   if (fwrite(&i,sizeof(INT4),1,OutFile) < 1) errcode = 308;
   return(errcode);
}


/********************** END OF OUTPUT.C **********************/
<|MERGE_RESOLUTION|>--- conflicted
+++ resolved
@@ -1,710 +1,706 @@
-/*
-*********************************************************************
-                                                                   
-OUTPUT.C -- Binary File Transfer Routines for EPANET Program                
-                                                                    
-VERSION:    2.00                                              
-DATE:       5/8/00
-            8/15/07    (2.00.11)
-AUTHOR:     L. Rossman
-            US EPA - NRMRL
-                                                                    
-********************************************************************
-*/
-
-#include <stdio.h>
-#include <string.h>
-#ifndef __APPLE__
-#include <malloc.h>
-#else
-#include <stdlib.h>
-#endif
-#include <math.h>
-#include "text.h"
-#include "types.h"
-#include "funcs.h"
-#define  EXTERN  extern
-#include "hash.h"
-#include "vars.h"
-
-/* Macro to write x[1] to x[n] to file OutFile: */
-#define   FSAVE(n)  (fwrite(x+1,sizeof(REAL4),(n),OutFile))
-
-int  savenetdata()
-/*
-**---------------------------------------------------------------
-**   Input:   none
-**   Output:  returns error code
-**   Purpose: saves input data in original units to binary
-**            output file using fixed-sized (4-byte) records
-**---------------------------------------------------------------
-*/
-{
-   int   i,nmax;
-   INT4  *ibuf;
-   REAL4 *x;
-   int   errcode = 0;
-
-   /* Allocate buffer arrays */
-   nmax = MAX(Nnodes,Nlinks) + 1;
-   nmax = MAX(nmax,15);
-   ibuf = (INT4 *) calloc(nmax, sizeof(INT4));
-   x = (REAL4 *) calloc(nmax, sizeof(REAL4));
-   ERRCODE(MEMCHECK(ibuf));
-   ERRCODE(MEMCHECK(x));
-
-   if (!errcode)
-   {
-      /* Write integer variables to OutFile */
-      ibuf[0] = MAGICNUMBER;
-
-/*** CODEVERSION replaces VERSION ***/                                         //(2.00.11 - LR)
-      ibuf[1] = CODEVERSION;                                                   //(2.00.11 - LR)
-
-      ibuf[2] = Nnodes;
-      ibuf[3] = Ntanks;
-      ibuf[4] = Nlinks;
-      ibuf[5] = Npumps;
-      ibuf[6] = Nvalves;
-      ibuf[7] = Qualflag;
-      ibuf[8] = TraceNode;
-      ibuf[9] = Flowflag;
-      ibuf[10] = Pressflag;
-      ibuf[11] = Tstatflag;
-      ibuf[12] = Rstart;
-      ibuf[13] = Rstep;
-      ibuf[14] = Dur;
-      fwrite(ibuf,sizeof(INT4),15,OutFile);
-
-      /* Write string variables to OutFile */
-      fwrite(Title[0],sizeof(char),MAXMSG+1,OutFile);
-      fwrite(Title[1],sizeof(char),MAXMSG+1,OutFile);
-      fwrite(Title[2],sizeof(char),MAXMSG+1,OutFile);
-      fwrite(InpFname,sizeof(char),MAXFNAME+1,OutFile);
-      fwrite(Rpt2Fname,sizeof(char),MAXFNAME+1,OutFile);
-      fwrite(ChemName,sizeof(char),MAXID+1,OutFile);
-      fwrite(Field[QUALITY].Units,sizeof(char),MAXID+1,OutFile);
-
-      /* Write node ID information to OutFile */
-      for (i=1; i<=Nnodes; i++)
-         fwrite(Node[i].ID, MAXID+1, 1, OutFile);
-
-      /* Write link information to OutFile            */
-      /* (Note: first transfer values to buffer array,*/
-      /* then fwrite buffer array at offset of 1 )    */
-      for (i=1; i<=Nlinks; i++)
-         fwrite(Link[i].ID, MAXID+1, 1, OutFile);
-      for (i=1; i<=Nlinks; i++) ibuf[i] = Link[i].N1;
-      fwrite(ibuf+1,sizeof(INT4),Nlinks,OutFile);
-      for (i=1; i<=Nlinks; i++) ibuf[i] = Link[i].N2;
-      fwrite(ibuf+1,sizeof(INT4),Nlinks,OutFile);
-      for (i=1; i<=Nlinks; i++) ibuf[i] = Link[i].Type;
-      fwrite(ibuf+1,sizeof(INT4),Nlinks,OutFile);
-
-      /* Write tank information to OutFile.*/
-      for (i=1; i<=Ntanks; i++) ibuf[i] = Tank[i].Node;
-      fwrite(ibuf+1,sizeof(INT4),Ntanks,OutFile);
-      for (i=1; i<=Ntanks; i++) x[i] = (REAL4)Tank[i].A;
-      FSAVE(Ntanks);
-
-      /* Save node elevations to OutFile.*/
-      for (i=1; i<=Nnodes; i++) x[i] = (REAL4)(Node[i].El*Ucf[ELEV]);
-      FSAVE(Nnodes);
-
-      /* Save link lengths & diameters to OutFile.*/
-      for (i=1; i<=Nlinks; i++) x[i] = (REAL4)(Link[i].Len*Ucf[ELEV]);
-      FSAVE(Nlinks);
-      for (i=1; i<=Nlinks; i++)
-      {
-         if (Link[i].Type != PUMP)
-            x[i] = (REAL4)(Link[i].Diam*Ucf[DIAM]);
-         else
-            x[i] = 0.0f;
-      }
-      if (FSAVE(Nlinks) < (unsigned)Nlinks) errcode = 308;
-   }
-
-   /* Free memory used for buffer arrays */
-   free(ibuf);
-   free(x);
-   return(errcode);
-}
-
-
-int  savehyd(long *htime)
-/*
-**--------------------------------------------------------------
-**   Input:   *htime   = current time                             
-**   Output:  returns error code
-**   Purpose: saves current hydraulic solution to file HydFile    
-**            in binary format                                    
-**--------------------------------------------------------------
-*/
-{
-   int i;
-   INT4 t;
-   int errcode = 0;
-   REAL4 *x = (REAL4 *) calloc(MAX(Nnodes,Nlinks) + 1, sizeof(REAL4));
-   if ( x == NULL ) return 101;
-
-   /* Save current time (htime) */
-   t = *htime;
-   fwrite(&t,sizeof(INT4),1,HydFile);
-
-   /* Save current nodal demands (D) */
-   for (i=1; i<=Nnodes; i++) x[i] = (REAL4)NodeDemand[i];
-   fwrite(x+1,sizeof(REAL4),Nnodes,HydFile);
-
-   /* Copy heads (H) to buffer of floats (x) and save buffer */
-   for (i=1; i<=Nnodes; i++) x[i] = (REAL4)NodeHead[i];
-   fwrite(x+1,sizeof(REAL4),Nnodes,HydFile);
-
-   /* Force flow in closed links to be zero then save flows */
-   for (i=1; i<=Nlinks; i++)
-   {
-     if (LinkStatus[i] <= CLOSED) x[i] = 0.0f;
-     else x[i] = (REAL4)Q[i];
-
-   }
-   fwrite(x+1,sizeof(REAL4),Nlinks,HydFile);
-
-   /* Copy link status to buffer of floats (x) & write buffer */
-   for (i=1; i<=Nlinks; i++) x[i] = (REAL4)LinkStatus[i];
-   fwrite(x+1,sizeof(REAL4),Nlinks,HydFile);
-
-   /* Save link settings & check for successful write-to-disk */
-   /* (We assume that if any of the previous fwrites failed,  */
-   /* then this one will also fail.) */
-   for (i=1; i<=Nlinks; i++) x[i] = (REAL4)LinkSetting[i];
-   if (fwrite(x+1,sizeof(REAL4),Nlinks,HydFile) < (unsigned)Nlinks)
-      errcode = 308;
-   free(x);
-   fflush(HydFile); /* added TNT */
-   return(errcode);
-}                        /* End of savehyd */
-
-
-int  savehydstep(long *hydstep)
-/*
-**--------------------------------------------------------------
-**   Input:   *hydstep = next time step                           
-**   Output:  returns error code
-**   Purpose: saves next hydraulic timestep to file HydFile    
-**            in binary format                                    
-**--------------------------------------------------------------
-*/
-{
-   INT4 t;
-   int errcode = 0;
-   t = *hydstep;
-   if (fwrite(&t,sizeof(INT4),1,HydFile) < 1) errcode = 308;
-   if (t == 0) fputc(EOFMARK, HydFile);
-   fflush(HydFile); /* added TNT */
-   return(errcode);
-}
-
-
-int  saveenergy()
-/*
-**--------------------------------------------------------------
-**   Input:   none                             
-**   Output:  returns error code
-**   Purpose: saves energy usage by each pump to OutFile    
-**            in binary format                                    
-**--------------------------------------------------------------
-*/
-{
-    int   i,j;
-    INT4  index;
-    REAL4 x[6];              /* work array */
-    double hdur,             /* total duration in hours */
-           t;                /* pumping duration */
-
-    hdur = Dur / 3600.0;
-    for (i=1; i<=Npumps; i++)
-    {
-        if (hdur == 0.0)
-        {
-            for (j=0; j<5; j++) x[j] = (REAL4)Pump[i].Energy[j];
-            x[5] = (REAL4)(Pump[i].Energy[5]*24.0);
-        }
-        else
-        {
-            t = Pump[i].Energy[0];
-            x[0] = (REAL4)(t/hdur);
-            x[1] = 0.0f;
-            x[2] = 0.0f;
-            x[3] = 0.0f;
-            x[4] = 0.0f;
-            if (t > 0.0)
-            {
-                x[1] = (REAL4)(Pump[i].Energy[1]/t);
-                x[2] = (REAL4)(Pump[i].Energy[2]/t);
-                x[3] = (REAL4)(Pump[i].Energy[3]/t);
-            }
-            x[4] = (REAL4)Pump[i].Energy[4];
-            x[5] = (REAL4)(Pump[i].Energy[5]*24.0/hdur);
-        }
-        x[0] *= 100.0f;
-        x[1] *= 100.0f;
-        /* Compute Kw-hr per MilGal (or per cubic meter) */
-        if (Unitsflag == SI) x[2] *= (REAL4)(1000.0/LPSperCFS/3600.0);
-        else                 x[2] *= (REAL4)(1.0e6/GPMperCFS/60.0);
-        for (j=0; j<6; j++) Pump[i].Energy[j] = x[j];
-        index = Pump[i].Link;
-        if (fwrite(&index,sizeof(INT4),1,OutFile) < 1) return(308);
-        if (fwrite(x, sizeof(REAL4), 6, OutFile) < 6) return(308);
-    }
-    Emax = Emax*Dcost;
-    x[0] = (REAL4)Emax;
-    if (fwrite(&x[0], sizeof(REAL4), 1, OutFile) < 1) return(308);
-    return(0);
-}
-
-
-int  readhyd(long *hydtime)
-/*
-**--------------------------------------------------------------
-**   Input:   none                                                
-**   Output:  *hydtime = time of hydraulic solution               
-**   Returns: 1 if successful, 0 if not                    
-**   Purpose: reads hydraulic solution from file HydFile               
-**                                                              
-**   NOTE: A hydraulic solution consists of the current time      
-**         (hydtime), nodal demands (D) and heads (H), link
-**         flows (Q), link status (S), and link settings (K).                                           
-**--------------------------------------------------------------
-*/
-{
-   int   i;
-   INT4  t;
-   int   result = 1;
-   REAL4 *x = (REAL4 *) calloc(MAX(Nnodes,Nlinks) + 1, sizeof(REAL4));
-   if ( x == NULL ) return 0;
-
-   if (fread(&t,sizeof(INT4),1,HydFile) < 1)  result = 0;
-   *hydtime = t;
-
-   if (fread(x+1,sizeof(REAL4),Nnodes,HydFile) < (unsigned)Nnodes) result = 0;
-   else for (i=1; i<=Nnodes; i++) NodeDemand[i] = x[i];
-
-   if (fread(x+1,sizeof(REAL4),Nnodes,HydFile) < (unsigned)Nnodes) result = 0;
-   else for (i=1; i<=Nnodes; i++) NodeHead[i] = x[i];
-
-   if (fread(x+1,sizeof(REAL4),Nlinks,HydFile) < (unsigned)Nlinks) result = 0;
-   else for (i=1; i<=Nlinks; i++) Q[i] = x[i];
-
-   if (fread(x+1,sizeof(REAL4),Nlinks,HydFile) < (unsigned)Nlinks) result = 0;
-   else for (i=1; i<=Nlinks; i++) LinkStatus[i] = (char) x[i];
-
-   if (fread(x+1,sizeof(REAL4),Nlinks,HydFile) < (unsigned)Nlinks) result = 0;
-   else for (i=1; i<=Nlinks; i++) LinkSetting[i] = x[i];
-
-   free(x);
-   return result;
-}                        /* End of readhyd */
-
-
-int  readhydstep(long *hydstep)
-/*
-**--------------------------------------------------------------
-**   Input:   none                                                
-**   Output:  *hydstep = next hydraulic time step (sec)
-**   Returns: 1 if successful, 0 if not                    
-**   Purpose: reads hydraulic time step from file HydFile
-**--------------------------------------------------------------
-*/
-{
-   INT4  t;
-   if (fread(&t,sizeof(INT4),1,HydFile) < 1)  return(0);
-   *hydstep = t;
-   return(1);
-}                        /* End of readhydstep */
-
-
-int  saveoutput()
-/*
-**--------------------------------------------------------------
-**   Input:   none                                                
-**   Output:  returns error code                                  
-**   Purpose: writes simulation results to output file            
-**--------------------------------------------------------------
-*/
-{
-   int   j;
-   int   errcode = 0;
-   REAL4 *x = (REAL4 *) calloc(MAX(Nnodes,Nlinks) + 1, sizeof(REAL4));
-   if ( x == NULL ) return 101;
-
-   /* Write out node results, then link results */
-   for (j=DEMAND; j<=QUALITY; j++)  ERRCODE(nodeoutput(j,x,Ucf[j]));
-   for (j=FLOW; j<=FRICTION; j++) ERRCODE(linkoutput(j,x,Ucf[j]));
-<<<<<<< HEAD
-   
-=======
->>>>>>> 71b017e9
-   free(x);
-   return(errcode);
-}                        /* End of saveoutput */
-
-
-int  nodeoutput(int j, REAL4 *x, double ucf)
-/*
-**--------------------------------------------------------------
-**   Input:   j   = type of node variable                         
-**            *x  = buffer for node values                        
-**            ucf = units conversion factor                       
-**   Output:  returns error code                                  
-**   Purpose: writes results for node variable j to output file   
-**-----------------------------------------------------------------
-*/
-{
-   int   i;
-
-   /* Load computed results (in proper units) into buffer x */
-   switch(j)
-   {
-       case DEMAND:    for (i=1; i<=Nnodes; i++)
-                          x[i] = (REAL4)(NodeDemand[i]*ucf);
-                       break;
-       case HEAD:      for (i=1; i<=Nnodes; i++)
-                          x[i] = (REAL4)(NodeHead[i]*ucf);
-                       break;
-       case PRESSURE:  for (i=1; i<=Nnodes; i++)
-                          x[i] = (REAL4)((NodeHead[i] - Node[i].El)*ucf);
-                       break;
-       case QUALITY:   for (i=1; i<=Nnodes; i++)
-                          x[i] = (REAL4)(NodeQual[i]*ucf);
-   }
-
-   /* Write x[1] to x[Nnodes] to output file */
-   if (fwrite(x+1,sizeof(REAL4),Nnodes,TmpOutFile) < (unsigned)Nnodes)
-      return(308);
-   return(0);
-}                        /* End of nodeoutput */
-
-
-int  linkoutput(int j, REAL4 *x, double ucf)
-/*
-**----------------------------------------------------------------
-**   Input:   j   = type of link variable                         
-**            *x  = buffer for link values                        
-**            ucf = units conversion factor                       
-**   Output:  returns error code                                  
-**   Purpose: writes results for link variable j to output file
-**----------------------------------------------------------------
-*/
-{
-   int i;
-   double a,h,q,f;
-
-   /* Load computed results (in proper units) into buffer x */
-   switch(j)
-   {
-      case FLOW:      for (i=1; i<=Nlinks; i++)
-                         x[i] = (REAL4)(Q[i]*ucf);
-                      break;
-      case VELOCITY:  for (i=1; i<=Nlinks; i++)
-                      {
-                         if (Link[i].Type == PUMP) x[i] = 0.0f;
-                         else
-                         {
-                            q = ABS(Q[i]);
-                            a = PI*SQR(Link[i].Diam)/4.0;
-                            x[i] = (REAL4)(q/a*ucf);
-                         }
-                      }
-                      break;
-      case HEADLOSS:  for (i=1; i<=Nlinks; i++)
-                      {
-                         if (LinkStatus[i] <= CLOSED) x[i] = 0.0f;
-                         else
-                         {
-                            h = NodeHead[Link[i].N1] - NodeHead[Link[i].N2];
-                            if (Link[i].Type != PUMP) h = ABS(h);
-                            if (Link[i].Type <= PIPE)
-                               x[i] = (REAL4)(1000.0*h/Link[i].Len);
-                            else x[i] = (REAL4)(h*ucf);
-                         }
-                      }
-                      break;
-      case LINKQUAL:  for (i=1; i<=Nlinks; i++)
-                         x[i] = (REAL4)(avgqual(i)*ucf);
-                      break;
-      case STATUS:    for (i=1; i<=Nlinks; i++)
-                         x[i] = (REAL4)LinkStatus[i];
-                      break;
-      case SETTING:   for (i=1; i<=Nlinks; i++)
-                      {
-                         double setting = LinkSetting[i];
-                         if (setting != MISSING)
-                             switch (Link[i].Type)
-                             {
-                               case CV:   
-                               case PIPE: x[i] = (REAL4)setting;
-                                          break;
-                               case PUMP: x[i] = (REAL4)setting;
-                                          break;
-                               case PRV:
-                               case PSV:
-                               case PBV:  x[i] = (REAL4)(setting*Ucf[PRESSURE]);
-                                          break;
-                               case FCV:  x[i] = (REAL4)(setting*Ucf[FLOW]);
-                                          break;
-                               case TCV:  x[i] = (REAL4)setting;
-                                          break;
-                               default:   x[i] = 0.0f;
-                             }
-                         else x[i] = 0.0f;
-                      }
-                      break;
-      case REACTRATE: /* Overall reaction rate in mass/L/day */
-                      if (Qualflag == NONE) memset(x,0,(Nlinks+1 )*sizeof(REAL4));
-                      else for (i=1; i<=Nlinks; i++) x[i] = (REAL4)(PipeRateCoeff[i]*ucf);
-                      break;
-      case FRICTION:   /* f = 2ghd/(Lu^2) where f = friction factor */
-                       /* u = velocity, g = grav. accel., h = head  */
-                       /*loss, d = diam., & L = pipe length         */
-                       for (i=1; i<=Nlinks; i++)
-                       {
-                          if (Link[i].Type <= PIPE && ABS(Q[i]) > TINY)
-                          {
-                             h = ABS(NodeHead[Link[i].N1] - NodeHead[Link[i].N2]);
-                             f = 39.725*h*pow(Link[i].Diam,5)/Link[i].Len/SQR(Q[i]);
-                             x[i] = (REAL4)f;
-                          }
-                          else x[i] = 0.0f;
-                       }
-                       break;
-   }
-
-   /* Write x[1] to x[Nlinks] to output file */
-   if (fwrite(x+1,sizeof(REAL4),Nlinks,TmpOutFile) < (unsigned)Nlinks)
-      return(308);
-   return(0);
-}                        /* End of linkoutput */
-
-
-int  savefinaloutput()
-/*
-**--------------------------------------------------------------
-**  Input:   none                                          
-**  Output:  returns error code                                  
-**  Purpose: saves time series statistics, reaction rates &
-**            epilog to output file.
-**--------------------------------------------------------------
-*/
-{
-   int errcode = 0;
-   REAL4 *x;
-
-/* Save time series statistic if computed */
-   if (Tstatflag != SERIES && TmpOutFile != NULL)
-   {
-      x = (REAL4 *) calloc(MAX(Nnodes,Nlinks) + 1, sizeof(REAL4)); 
-      if ( x == NULL ) return 101;
-      ERRCODE(savetimestat(x,NODEHDR));
-      ERRCODE(savetimestat(x,LINKHDR));
-      if (!errcode) Nperiods = 1;
-      fclose(TmpOutFile);
-      free(x);
-   }
-
-/* Save avg. reaction rates & file epilog */
-   if (OutFile != NULL)
-   {
-      ERRCODE(savenetreacts(Wbulk,Wwall,Wtank,Wsource));
-      ERRCODE(saveepilog());
-   }
-   return(errcode);
-}
-
-
-int  savetimestat(REAL4 *x, char objtype)
-/*
-**--------------------------------------------------------------
-**   Input:   *x  = buffer for node values
-**            objtype = NODEHDR (for nodes) or LINKHDR (for links)                                                
-**   Output:  returns error code                                  
-**   Purpose: computes time series statistic for nodes or links
-**            and saves to normal output file.
-**
-**   NOTE: This routine is dependent on how the output reporting
-**         variables were assigned to FieldType in TYPES.H.
-**--------------------------------------------------------------
-*/
-{
-   int   n, n1, n2;
-   int   i, j,  p, errcode = 0;
-   long  startbyte, skipbytes;
-   float *stat1, *stat2, xx;
-
-/*
-  Compute number of bytes in temp output file to skip over (skipbytes)
-  when moving from one time period to the next for a particular variable.
-*/
-   if (objtype == NODEHDR)
-   {
-   /*
-      For nodes, we start at 0 and skip over node output for all
-      node variables minus 1 plus link output for all link variables.
-   */
-      startbyte = 0;
-      skipbytes = (Nnodes*(QUALITY-DEMAND) +
-                   Nlinks*(FRICTION-FLOW+1))*sizeof(REAL4);
-      n = Nnodes;
-      n1 = DEMAND;
-      n2 = QUALITY;
-   }
-   else
-   {
-   /*
-      For links, we start at the end of all node variables and skip
-      over node output for all node variables plus link output for
-      all link variables minus 1.
-   */
-      startbyte = Nnodes*(QUALITY-DEMAND+1)*sizeof(REAL4);
-      skipbytes = (Nnodes*(QUALITY-DEMAND+1) +
-                   Nlinks*(FRICTION-FLOW))*sizeof(REAL4);
-      n = Nlinks;
-      n1 = FLOW;
-      n2 = FRICTION;
-   }
-   stat1 = (float *) calloc(n+1, sizeof(float));
-   stat2 = (float *) calloc(n+1, sizeof(float));
-   ERRCODE(MEMCHECK(stat1));
-   ERRCODE(MEMCHECK(stat2));
-
-   /* Process each output reporting variable */
-   if (!errcode)
-   {
-      for (j=n1; j<=n2; j++)
-      {
-   
-         /* Initialize stat arrays */
-         if (Tstatflag == AVG) memset(stat1, 0, (n+1)*sizeof(float));
-         else for (i=1; i<=n; i++)
-         {
-            stat1[i] = -MISSING;  /* +1E10 */
-            stat2[i] =  MISSING;  /* -1E10 */
-         }
-   
-         /* Position temp output file at start of output */
-         fseek(TmpOutFile, startbyte + (j-n1)*n*sizeof(REAL4), SEEK_SET);
-
-         /* Process each time period */
-         for (p=1; p<=Nperiods; p++)
-         {
-
-            /* Get output results for time period & update stats */
-            fread(x+1, sizeof(REAL4), n, TmpOutFile);
-            for (i=1; i<=n; i++)
-            {
-               xx = x[i];
-               if (objtype == LINKHDR)
-               {
-                  if (j == FLOW) xx = ABS(xx);
-                  if (j == STATUS)
-                  {
-                     if (xx >= OPEN) xx = 1.0;
-                     else            xx = 0.0;
-                  }
-               }
-               if (Tstatflag == AVG)  stat1[i] += xx;
-               else
-               {
-                  stat1[i] = MIN(stat1[i], xx);
-                  stat2[i] = MAX(stat2[i], xx);
-               }
-            }
-
-            /* Advance file to next period */
-            if (p < Nperiods) fseek(TmpOutFile, skipbytes, SEEK_CUR);
-         }
-
-         /* Compute resultant stat & save to regular output file */
-         switch (Tstatflag)
-         {
-            case AVG:   for (i=1; i<=n; i++) x[i] = stat1[i]/(float)Nperiods;
-                        break;
-            case MIN:   for (i=1; i<=n; i++) x[i] = stat1[i];
-                        break;
-            case MAX:   for (i=1; i<=n; i++) x[i] = stat2[i];
-                        break;
-            case RANGE: for (i=1; i<=n; i++) x[i] = stat2[i] - stat1[i];
-                        break;
-         }
-         if (objtype == LINKHDR && j == STATUS)
-         {
-            for (i=1; i<=n; i++)
-            {
-               if (x[i] < 0.5f) x[i] = CLOSED;
-               else             x[i] = OPEN;
-            }
-         }
-         if (fwrite(x+1, sizeof(REAL4), n, OutFile) < (unsigned) n) errcode = 308;
-
-         /* Update internal output variables where applicable */
-         if (objtype == NODEHDR) switch (j)
-         {
-            case DEMAND:  for (i=1; i<=n; i++) NodeDemand[i] = x[i]/Ucf[DEMAND];
-                          break;   
-            case HEAD:    for (i=1; i<=n; i++) NodeHead[i] = x[i]/Ucf[HEAD];
-                          break;   
-            case QUALITY: for (i=1; i<=n; i++) NodeQual[i] = x[i]/Ucf[QUALITY];
-                          break;
-         }
-         else if (j == FLOW) for (i=1; i<=n; i++) Q[i] = x[i]/Ucf[FLOW];
-      }
-   }
-
-   /* Free allocated memory */
-   free(stat1);
-   free(stat2);
-   return(errcode);
-}
-
-
-int  savenetreacts(double wbulk, double wwall, double wtank, double wsource)
-/*
-**-----------------------------------------------------
-**  Writes average network-wide reaction rates (in
-**  mass/hr) to binary output file.
-**-----------------------------------------------------
-*/
-{
-   int errcode = 0;
-   double t;
-   REAL4 w[4];
-   if (Dur > 0) t = (double)Dur/3600.;
-   else t = 1.;
-   w[0] = (REAL4)(wbulk/t);
-   w[1] = (REAL4)(wwall/t);
-   w[2] = (REAL4)(wtank/t);
-   w[3] = (REAL4)(wsource/t);
-   if (fwrite(w,sizeof(REAL4),4,OutFile) < 4) errcode = 308;
-   return(errcode);
-}
-
-
-int  saveepilog()
-/*
-**-------------------------------------------------
-**  Writes Nperiods, Warnflag, & Magic Number to 
-**  end of binary output file.
-**-------------------------------------------------
-*/
-{
-   int errcode = 0;
-   INT4 i;
-   i = Nperiods;
-   if (fwrite(&i,sizeof(INT4),1,OutFile) < 1) errcode = 308;
-   i = Warnflag;
-   if (fwrite(&i,sizeof(INT4),1,OutFile) < 1) errcode = 308;
-   i = MAGICNUMBER;
-   if (fwrite(&i,sizeof(INT4),1,OutFile) < 1) errcode = 308;
-   return(errcode);
-}
-
-
-/********************** END OF OUTPUT.C **********************/
+/*
+*********************************************************************
+                                                                   
+OUTPUT.C -- Binary File Transfer Routines for EPANET Program                
+                                                                    
+VERSION:    2.00                                              
+DATE:       5/8/00
+            8/15/07    (2.00.11)
+AUTHOR:     L. Rossman
+            US EPA - NRMRL
+                                                                    
+********************************************************************
+*/
+
+#include <stdio.h>
+#include <string.h>
+#ifndef __APPLE__
+#include <malloc.h>
+#else
+#include <stdlib.h>
+#endif
+#include <math.h>
+#include "text.h"
+#include "types.h"
+#include "funcs.h"
+#define  EXTERN  extern
+#include "hash.h"
+#include "vars.h"
+
+/* Macro to write x[1] to x[n] to file OutFile: */
+#define   FSAVE(n)  (fwrite(x+1,sizeof(REAL4),(n),OutFile))
+
+int  savenetdata()
+/*
+**---------------------------------------------------------------
+**   Input:   none
+**   Output:  returns error code
+**   Purpose: saves input data in original units to binary
+**            output file using fixed-sized (4-byte) records
+**---------------------------------------------------------------
+*/
+{
+   int   i,nmax;
+   INT4  *ibuf;
+   REAL4 *x;
+   int   errcode = 0;
+
+   /* Allocate buffer arrays */
+   nmax = MAX(Nnodes,Nlinks) + 1;
+   nmax = MAX(nmax,15);
+   ibuf = (INT4 *) calloc(nmax, sizeof(INT4));
+   x = (REAL4 *) calloc(nmax, sizeof(REAL4));
+   ERRCODE(MEMCHECK(ibuf));
+   ERRCODE(MEMCHECK(x));
+
+   if (!errcode)
+   {
+      /* Write integer variables to OutFile */
+      ibuf[0] = MAGICNUMBER;
+
+/*** CODEVERSION replaces VERSION ***/                                         //(2.00.11 - LR)
+      ibuf[1] = CODEVERSION;                                                   //(2.00.11 - LR)
+
+      ibuf[2] = Nnodes;
+      ibuf[3] = Ntanks;
+      ibuf[4] = Nlinks;
+      ibuf[5] = Npumps;
+      ibuf[6] = Nvalves;
+      ibuf[7] = Qualflag;
+      ibuf[8] = TraceNode;
+      ibuf[9] = Flowflag;
+      ibuf[10] = Pressflag;
+      ibuf[11] = Tstatflag;
+      ibuf[12] = Rstart;
+      ibuf[13] = Rstep;
+      ibuf[14] = Dur;
+      fwrite(ibuf,sizeof(INT4),15,OutFile);
+
+      /* Write string variables to OutFile */
+      fwrite(Title[0],sizeof(char),MAXMSG+1,OutFile);
+      fwrite(Title[1],sizeof(char),MAXMSG+1,OutFile);
+      fwrite(Title[2],sizeof(char),MAXMSG+1,OutFile);
+      fwrite(InpFname,sizeof(char),MAXFNAME+1,OutFile);
+      fwrite(Rpt2Fname,sizeof(char),MAXFNAME+1,OutFile);
+      fwrite(ChemName,sizeof(char),MAXID+1,OutFile);
+      fwrite(Field[QUALITY].Units,sizeof(char),MAXID+1,OutFile);
+
+      /* Write node ID information to OutFile */
+      for (i=1; i<=Nnodes; i++)
+         fwrite(Node[i].ID, MAXID+1, 1, OutFile);
+
+      /* Write link information to OutFile            */
+      /* (Note: first transfer values to buffer array,*/
+      /* then fwrite buffer array at offset of 1 )    */
+      for (i=1; i<=Nlinks; i++)
+         fwrite(Link[i].ID, MAXID+1, 1, OutFile);
+      for (i=1; i<=Nlinks; i++) ibuf[i] = Link[i].N1;
+      fwrite(ibuf+1,sizeof(INT4),Nlinks,OutFile);
+      for (i=1; i<=Nlinks; i++) ibuf[i] = Link[i].N2;
+      fwrite(ibuf+1,sizeof(INT4),Nlinks,OutFile);
+      for (i=1; i<=Nlinks; i++) ibuf[i] = Link[i].Type;
+      fwrite(ibuf+1,sizeof(INT4),Nlinks,OutFile);
+
+      /* Write tank information to OutFile.*/
+      for (i=1; i<=Ntanks; i++) ibuf[i] = Tank[i].Node;
+      fwrite(ibuf+1,sizeof(INT4),Ntanks,OutFile);
+      for (i=1; i<=Ntanks; i++) x[i] = (REAL4)Tank[i].A;
+      FSAVE(Ntanks);
+
+      /* Save node elevations to OutFile.*/
+      for (i=1; i<=Nnodes; i++) x[i] = (REAL4)(Node[i].El*Ucf[ELEV]);
+      FSAVE(Nnodes);
+
+      /* Save link lengths & diameters to OutFile.*/
+      for (i=1; i<=Nlinks; i++) x[i] = (REAL4)(Link[i].Len*Ucf[ELEV]);
+      FSAVE(Nlinks);
+      for (i=1; i<=Nlinks; i++)
+      {
+         if (Link[i].Type != PUMP)
+            x[i] = (REAL4)(Link[i].Diam*Ucf[DIAM]);
+         else
+            x[i] = 0.0f;
+      }
+      if (FSAVE(Nlinks) < (unsigned)Nlinks) errcode = 308;
+   }
+
+   /* Free memory used for buffer arrays */
+   free(ibuf);
+   free(x);
+   return(errcode);
+}
+
+
+int  savehyd(long *htime)
+/*
+**--------------------------------------------------------------
+**   Input:   *htime   = current time                             
+**   Output:  returns error code
+**   Purpose: saves current hydraulic solution to file HydFile    
+**            in binary format                                    
+**--------------------------------------------------------------
+*/
+{
+   int i;
+   INT4 t;
+   int errcode = 0;
+   REAL4 *x = (REAL4 *) calloc(MAX(Nnodes,Nlinks) + 1, sizeof(REAL4));
+   if ( x == NULL ) return 101;
+
+   /* Save current time (htime) */
+   t = *htime;
+   fwrite(&t,sizeof(INT4),1,HydFile);
+
+   /* Save current nodal demands (D) */
+   for (i=1; i<=Nnodes; i++) x[i] = (REAL4)NodeDemand[i];
+   fwrite(x+1,sizeof(REAL4),Nnodes,HydFile);
+
+   /* Copy heads (H) to buffer of floats (x) and save buffer */
+   for (i=1; i<=Nnodes; i++) x[i] = (REAL4)NodeHead[i];
+   fwrite(x+1,sizeof(REAL4),Nnodes,HydFile);
+
+   /* Force flow in closed links to be zero then save flows */
+   for (i=1; i<=Nlinks; i++)
+   {
+     if (LinkStatus[i] <= CLOSED) x[i] = 0.0f;
+     else x[i] = (REAL4)Q[i];
+
+   }
+   fwrite(x+1,sizeof(REAL4),Nlinks,HydFile);
+
+   /* Copy link status to buffer of floats (x) & write buffer */
+   for (i=1; i<=Nlinks; i++) x[i] = (REAL4)LinkStatus[i];
+   fwrite(x+1,sizeof(REAL4),Nlinks,HydFile);
+
+   /* Save link settings & check for successful write-to-disk */
+   /* (We assume that if any of the previous fwrites failed,  */
+   /* then this one will also fail.) */
+   for (i=1; i<=Nlinks; i++) x[i] = (REAL4)LinkSetting[i];
+   if (fwrite(x+1,sizeof(REAL4),Nlinks,HydFile) < (unsigned)Nlinks)
+      errcode = 308;
+   free(x);
+   fflush(HydFile); /* added TNT */
+   return(errcode);
+}                        /* End of savehyd */
+
+
+int  savehydstep(long *hydstep)
+/*
+**--------------------------------------------------------------
+**   Input:   *hydstep = next time step                           
+**   Output:  returns error code
+**   Purpose: saves next hydraulic timestep to file HydFile    
+**            in binary format                                    
+**--------------------------------------------------------------
+*/
+{
+   INT4 t;
+   int errcode = 0;
+   t = *hydstep;
+   if (fwrite(&t,sizeof(INT4),1,HydFile) < 1) errcode = 308;
+   if (t == 0) fputc(EOFMARK, HydFile);
+   fflush(HydFile); /* added TNT */
+   return(errcode);
+}
+
+
+int  saveenergy()
+/*
+**--------------------------------------------------------------
+**   Input:   none                             
+**   Output:  returns error code
+**   Purpose: saves energy usage by each pump to OutFile    
+**            in binary format                                    
+**--------------------------------------------------------------
+*/
+{
+    int   i,j;
+    INT4  index;
+    REAL4 x[6];              /* work array */
+    double hdur,             /* total duration in hours */
+           t;                /* pumping duration */
+
+    hdur = Dur / 3600.0;
+    for (i=1; i<=Npumps; i++)
+    {
+        if (hdur == 0.0)
+        {
+            for (j=0; j<5; j++) x[j] = (REAL4)Pump[i].Energy[j];
+            x[5] = (REAL4)(Pump[i].Energy[5]*24.0);
+        }
+        else
+        {
+            t = Pump[i].Energy[0];
+            x[0] = (REAL4)(t/hdur);
+            x[1] = 0.0f;
+            x[2] = 0.0f;
+            x[3] = 0.0f;
+            x[4] = 0.0f;
+            if (t > 0.0)
+            {
+                x[1] = (REAL4)(Pump[i].Energy[1]/t);
+                x[2] = (REAL4)(Pump[i].Energy[2]/t);
+                x[3] = (REAL4)(Pump[i].Energy[3]/t);
+            }
+            x[4] = (REAL4)Pump[i].Energy[4];
+            x[5] = (REAL4)(Pump[i].Energy[5]*24.0/hdur);
+        }
+        x[0] *= 100.0f;
+        x[1] *= 100.0f;
+        /* Compute Kw-hr per MilGal (or per cubic meter) */
+        if (Unitsflag == SI) x[2] *= (REAL4)(1000.0/LPSperCFS/3600.0);
+        else                 x[2] *= (REAL4)(1.0e6/GPMperCFS/60.0);
+        for (j=0; j<6; j++) Pump[i].Energy[j] = x[j];
+        index = Pump[i].Link;
+        if (fwrite(&index,sizeof(INT4),1,OutFile) < 1) return(308);
+        if (fwrite(x, sizeof(REAL4), 6, OutFile) < 6) return(308);
+    }
+    Emax = Emax*Dcost;
+    x[0] = (REAL4)Emax;
+    if (fwrite(&x[0], sizeof(REAL4), 1, OutFile) < 1) return(308);
+    return(0);
+}
+
+
+int  readhyd(long *hydtime)
+/*
+**--------------------------------------------------------------
+**   Input:   none                                                
+**   Output:  *hydtime = time of hydraulic solution               
+**   Returns: 1 if successful, 0 if not                    
+**   Purpose: reads hydraulic solution from file HydFile               
+**                                                              
+**   NOTE: A hydraulic solution consists of the current time      
+**         (hydtime), nodal demands (D) and heads (H), link
+**         flows (Q), link status (S), and link settings (K).                                           
+**--------------------------------------------------------------
+*/
+{
+   int   i;
+   INT4  t;
+   int   result = 1;
+   REAL4 *x = (REAL4 *) calloc(MAX(Nnodes,Nlinks) + 1, sizeof(REAL4));
+   if ( x == NULL ) return 0;
+
+   if (fread(&t,sizeof(INT4),1,HydFile) < 1)  result = 0;
+   *hydtime = t;
+
+   if (fread(x+1,sizeof(REAL4),Nnodes,HydFile) < (unsigned)Nnodes) result = 0;
+   else for (i=1; i<=Nnodes; i++) NodeDemand[i] = x[i];
+
+   if (fread(x+1,sizeof(REAL4),Nnodes,HydFile) < (unsigned)Nnodes) result = 0;
+   else for (i=1; i<=Nnodes; i++) NodeHead[i] = x[i];
+
+   if (fread(x+1,sizeof(REAL4),Nlinks,HydFile) < (unsigned)Nlinks) result = 0;
+   else for (i=1; i<=Nlinks; i++) Q[i] = x[i];
+
+   if (fread(x+1,sizeof(REAL4),Nlinks,HydFile) < (unsigned)Nlinks) result = 0;
+   else for (i=1; i<=Nlinks; i++) LinkStatus[i] = (char) x[i];
+
+   if (fread(x+1,sizeof(REAL4),Nlinks,HydFile) < (unsigned)Nlinks) result = 0;
+   else for (i=1; i<=Nlinks; i++) LinkSetting[i] = x[i];
+
+   free(x);
+   return result;
+}                        /* End of readhyd */
+
+
+int  readhydstep(long *hydstep)
+/*
+**--------------------------------------------------------------
+**   Input:   none                                                
+**   Output:  *hydstep = next hydraulic time step (sec)
+**   Returns: 1 if successful, 0 if not                    
+**   Purpose: reads hydraulic time step from file HydFile
+**--------------------------------------------------------------
+*/
+{
+   INT4  t;
+   if (fread(&t,sizeof(INT4),1,HydFile) < 1)  return(0);
+   *hydstep = t;
+   return(1);
+}                        /* End of readhydstep */
+
+
+int  saveoutput()
+/*
+**--------------------------------------------------------------
+**   Input:   none                                                
+**   Output:  returns error code                                  
+**   Purpose: writes simulation results to output file            
+**--------------------------------------------------------------
+*/
+{
+   int   j;
+   int   errcode = 0;
+   REAL4 *x = (REAL4 *) calloc(MAX(Nnodes,Nlinks) + 1, sizeof(REAL4));
+   if ( x == NULL ) return 101;
+
+   /* Write out node results, then link results */
+   for (j=DEMAND; j<=QUALITY; j++)  ERRCODE(nodeoutput(j,x,Ucf[j]));
+   for (j=FLOW; j<=FRICTION; j++) ERRCODE(linkoutput(j,x,Ucf[j]));
+   free(x);
+   return(errcode);
+}                        /* End of saveoutput */
+
+
+int  nodeoutput(int j, REAL4 *x, double ucf)
+/*
+**--------------------------------------------------------------
+**   Input:   j   = type of node variable                         
+**            *x  = buffer for node values                        
+**            ucf = units conversion factor                       
+**   Output:  returns error code                                  
+**   Purpose: writes results for node variable j to output file   
+**-----------------------------------------------------------------
+*/
+{
+   int   i;
+
+   /* Load computed results (in proper units) into buffer x */
+   switch(j)
+   {
+       case DEMAND:    for (i=1; i<=Nnodes; i++)
+                          x[i] = (REAL4)(NodeDemand[i]*ucf);
+                       break;
+       case HEAD:      for (i=1; i<=Nnodes; i++)
+                          x[i] = (REAL4)(NodeHead[i]*ucf);
+                       break;
+       case PRESSURE:  for (i=1; i<=Nnodes; i++)
+                          x[i] = (REAL4)((NodeHead[i] - Node[i].El)*ucf);
+                       break;
+       case QUALITY:   for (i=1; i<=Nnodes; i++)
+                          x[i] = (REAL4)(NodeQual[i]*ucf);
+   }
+
+   /* Write x[1] to x[Nnodes] to output file */
+   if (fwrite(x+1,sizeof(REAL4),Nnodes,TmpOutFile) < (unsigned)Nnodes)
+      return(308);
+   return(0);
+}                        /* End of nodeoutput */
+
+
+int  linkoutput(int j, REAL4 *x, double ucf)
+/*
+**----------------------------------------------------------------
+**   Input:   j   = type of link variable                         
+**            *x  = buffer for link values                        
+**            ucf = units conversion factor                       
+**   Output:  returns error code                                  
+**   Purpose: writes results for link variable j to output file
+**----------------------------------------------------------------
+*/
+{
+   int i;
+   double a,h,q,f;
+
+   /* Load computed results (in proper units) into buffer x */
+   switch(j)
+   {
+      case FLOW:      for (i=1; i<=Nlinks; i++)
+                         x[i] = (REAL4)(Q[i]*ucf);
+                      break;
+      case VELOCITY:  for (i=1; i<=Nlinks; i++)
+                      {
+                         if (Link[i].Type == PUMP) x[i] = 0.0f;
+                         else
+                         {
+                            q = ABS(Q[i]);
+                            a = PI*SQR(Link[i].Diam)/4.0;
+                            x[i] = (REAL4)(q/a*ucf);
+                         }
+                      }
+                      break;
+      case HEADLOSS:  for (i=1; i<=Nlinks; i++)
+                      {
+                         if (LinkStatus[i] <= CLOSED) x[i] = 0.0f;
+                         else
+                         {
+                            h = NodeHead[Link[i].N1] - NodeHead[Link[i].N2];
+                            if (Link[i].Type != PUMP) h = ABS(h);
+                            if (Link[i].Type <= PIPE)
+                               x[i] = (REAL4)(1000.0*h/Link[i].Len);
+                            else x[i] = (REAL4)(h*ucf);
+                         }
+                      }
+                      break;
+      case LINKQUAL:  for (i=1; i<=Nlinks; i++)
+                         x[i] = (REAL4)(avgqual(i)*ucf);
+                      break;
+      case STATUS:    for (i=1; i<=Nlinks; i++)
+                         x[i] = (REAL4)LinkStatus[i];
+                      break;
+      case SETTING:   for (i=1; i<=Nlinks; i++)
+                      {
+                         double setting = LinkSetting[i];
+                         if (setting != MISSING)
+                             switch (Link[i].Type)
+                             {
+                               case CV:   
+                               case PIPE: x[i] = (REAL4)setting;
+                                          break;
+                               case PUMP: x[i] = (REAL4)setting;
+                                          break;
+                               case PRV:
+                               case PSV:
+                               case PBV:  x[i] = (REAL4)(setting*Ucf[PRESSURE]);
+                                          break;
+                               case FCV:  x[i] = (REAL4)(setting*Ucf[FLOW]);
+                                          break;
+                               case TCV:  x[i] = (REAL4)setting;
+                                          break;
+                               default:   x[i] = 0.0f;
+                             }
+                         else x[i] = 0.0f;
+                      }
+                      break;
+      case REACTRATE: /* Overall reaction rate in mass/L/day */
+                      if (Qualflag == NONE) memset(x,0,(Nlinks+1 )*sizeof(REAL4));
+                      else for (i=1; i<=Nlinks; i++) x[i] = (REAL4)(PipeRateCoeff[i]*ucf);
+                      break;
+      case FRICTION:   /* f = 2ghd/(Lu^2) where f = friction factor */
+                       /* u = velocity, g = grav. accel., h = head  */
+                       /*loss, d = diam., & L = pipe length         */
+                       for (i=1; i<=Nlinks; i++)
+                       {
+                          if (Link[i].Type <= PIPE && ABS(Q[i]) > TINY)
+                          {
+                             h = ABS(NodeHead[Link[i].N1] - NodeHead[Link[i].N2]);
+                             f = 39.725*h*pow(Link[i].Diam,5)/Link[i].Len/SQR(Q[i]);
+                             x[i] = (REAL4)f;
+                          }
+                          else x[i] = 0.0f;
+                       }
+                       break;
+   }
+
+   /* Write x[1] to x[Nlinks] to output file */
+   if (fwrite(x+1,sizeof(REAL4),Nlinks,TmpOutFile) < (unsigned)Nlinks)
+      return(308);
+   return(0);
+}                        /* End of linkoutput */
+
+
+int  savefinaloutput()
+/*
+**--------------------------------------------------------------
+**  Input:   none                                          
+**  Output:  returns error code                                  
+**  Purpose: saves time series statistics, reaction rates &
+**            epilog to output file.
+**--------------------------------------------------------------
+*/
+{
+   int errcode = 0;
+   REAL4 *x;
+
+/* Save time series statistic if computed */
+   if (Tstatflag != SERIES && TmpOutFile != NULL)
+   {
+      x = (REAL4 *) calloc(MAX(Nnodes,Nlinks) + 1, sizeof(REAL4)); 
+      if ( x == NULL ) return 101;
+      ERRCODE(savetimestat(x,NODEHDR));
+      ERRCODE(savetimestat(x,LINKHDR));
+      if (!errcode) Nperiods = 1;
+      fclose(TmpOutFile);
+      free(x);
+   }
+
+/* Save avg. reaction rates & file epilog */
+   if (OutFile != NULL)
+   {
+      ERRCODE(savenetreacts(Wbulk,Wwall,Wtank,Wsource));
+      ERRCODE(saveepilog());
+   }
+   return(errcode);
+}
+
+
+int  savetimestat(REAL4 *x, char objtype)
+/*
+**--------------------------------------------------------------
+**   Input:   *x  = buffer for node values
+**            objtype = NODEHDR (for nodes) or LINKHDR (for links)                                                
+**   Output:  returns error code                                  
+**   Purpose: computes time series statistic for nodes or links
+**            and saves to normal output file.
+**
+**   NOTE: This routine is dependent on how the output reporting
+**         variables were assigned to FieldType in TYPES.H.
+**--------------------------------------------------------------
+*/
+{
+   int   n, n1, n2;
+   int   i, j,  p, errcode = 0;
+   long  startbyte, skipbytes;
+   float *stat1, *stat2, xx;
+
+/*
+  Compute number of bytes in temp output file to skip over (skipbytes)
+  when moving from one time period to the next for a particular variable.
+*/
+   if (objtype == NODEHDR)
+   {
+   /*
+      For nodes, we start at 0 and skip over node output for all
+      node variables minus 1 plus link output for all link variables.
+   */
+      startbyte = 0;
+      skipbytes = (Nnodes*(QUALITY-DEMAND) +
+                   Nlinks*(FRICTION-FLOW+1))*sizeof(REAL4);
+      n = Nnodes;
+      n1 = DEMAND;
+      n2 = QUALITY;
+   }
+   else
+   {
+   /*
+      For links, we start at the end of all node variables and skip
+      over node output for all node variables plus link output for
+      all link variables minus 1.
+   */
+      startbyte = Nnodes*(QUALITY-DEMAND+1)*sizeof(REAL4);
+      skipbytes = (Nnodes*(QUALITY-DEMAND+1) +
+                   Nlinks*(FRICTION-FLOW))*sizeof(REAL4);
+      n = Nlinks;
+      n1 = FLOW;
+      n2 = FRICTION;
+   }
+   stat1 = (float *) calloc(n+1, sizeof(float));
+   stat2 = (float *) calloc(n+1, sizeof(float));
+   ERRCODE(MEMCHECK(stat1));
+   ERRCODE(MEMCHECK(stat2));
+
+   /* Process each output reporting variable */
+   if (!errcode)
+   {
+      for (j=n1; j<=n2; j++)
+      {
+   
+         /* Initialize stat arrays */
+         if (Tstatflag == AVG) memset(stat1, 0, (n+1)*sizeof(float));
+         else for (i=1; i<=n; i++)
+         {
+            stat1[i] = -MISSING;  /* +1E10 */
+            stat2[i] =  MISSING;  /* -1E10 */
+         }
+   
+         /* Position temp output file at start of output */
+         fseek(TmpOutFile, startbyte + (j-n1)*n*sizeof(REAL4), SEEK_SET);
+
+         /* Process each time period */
+         for (p=1; p<=Nperiods; p++)
+         {
+
+            /* Get output results for time period & update stats */
+            fread(x+1, sizeof(REAL4), n, TmpOutFile);
+            for (i=1; i<=n; i++)
+            {
+               xx = x[i];
+               if (objtype == LINKHDR)
+               {
+                  if (j == FLOW) xx = ABS(xx);
+                  if (j == STATUS)
+                  {
+                     if (xx >= OPEN) xx = 1.0;
+                     else            xx = 0.0;
+                  }
+               }
+               if (Tstatflag == AVG)  stat1[i] += xx;
+               else
+               {
+                  stat1[i] = MIN(stat1[i], xx);
+                  stat2[i] = MAX(stat2[i], xx);
+               }
+            }
+
+            /* Advance file to next period */
+            if (p < Nperiods) fseek(TmpOutFile, skipbytes, SEEK_CUR);
+         }
+
+         /* Compute resultant stat & save to regular output file */
+         switch (Tstatflag)
+         {
+            case AVG:   for (i=1; i<=n; i++) x[i] = stat1[i]/(float)Nperiods;
+                        break;
+            case MIN:   for (i=1; i<=n; i++) x[i] = stat1[i];
+                        break;
+            case MAX:   for (i=1; i<=n; i++) x[i] = stat2[i];
+                        break;
+            case RANGE: for (i=1; i<=n; i++) x[i] = stat2[i] - stat1[i];
+                        break;
+         }
+         if (objtype == LINKHDR && j == STATUS)
+         {
+            for (i=1; i<=n; i++)
+            {
+               if (x[i] < 0.5f) x[i] = CLOSED;
+               else             x[i] = OPEN;
+            }
+         }
+         if (fwrite(x+1, sizeof(REAL4), n, OutFile) < (unsigned) n) errcode = 308;
+
+         /* Update internal output variables where applicable */
+         if (objtype == NODEHDR) switch (j)
+         {
+            case DEMAND:  for (i=1; i<=n; i++) NodeDemand[i] = x[i]/Ucf[DEMAND];
+                          break;   
+            case HEAD:    for (i=1; i<=n; i++) NodeHead[i] = x[i]/Ucf[HEAD];
+                          break;   
+            case QUALITY: for (i=1; i<=n; i++) NodeQual[i] = x[i]/Ucf[QUALITY];
+                          break;
+         }
+         else if (j == FLOW) for (i=1; i<=n; i++) Q[i] = x[i]/Ucf[FLOW];
+      }
+   }
+
+   /* Free allocated memory */
+   free(stat1);
+   free(stat2);
+   return(errcode);
+}
+
+
+int  savenetreacts(double wbulk, double wwall, double wtank, double wsource)
+/*
+**-----------------------------------------------------
+**  Writes average network-wide reaction rates (in
+**  mass/hr) to binary output file.
+**-----------------------------------------------------
+*/
+{
+   int errcode = 0;
+   double t;
+   REAL4 w[4];
+   if (Dur > 0) t = (double)Dur/3600.;
+   else t = 1.;
+   w[0] = (REAL4)(wbulk/t);
+   w[1] = (REAL4)(wwall/t);
+   w[2] = (REAL4)(wtank/t);
+   w[3] = (REAL4)(wsource/t);
+   if (fwrite(w,sizeof(REAL4),4,OutFile) < 4) errcode = 308;
+   return(errcode);
+}
+
+
+int  saveepilog()
+/*
+**-------------------------------------------------
+**  Writes Nperiods, Warnflag, & Magic Number to 
+**  end of binary output file.
+**-------------------------------------------------
+*/
+{
+   int errcode = 0;
+   INT4 i;
+   i = Nperiods;
+   if (fwrite(&i,sizeof(INT4),1,OutFile) < 1) errcode = 308;
+   i = Warnflag;
+   if (fwrite(&i,sizeof(INT4),1,OutFile) < 1) errcode = 308;
+   i = MAGICNUMBER;
+   if (fwrite(&i,sizeof(INT4),1,OutFile) < 1) errcode = 308;
+   return(errcode);
+}
+
+
+/********************** END OF OUTPUT.C **********************/