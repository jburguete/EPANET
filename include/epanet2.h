/** @file epanet2.h
 @see http://github.com/openwateranalytics/epanet
 
 */

/*
 *******************************************************************
 
 EPANET2.H - Prototypes for EPANET Functions Exported to DLL Toolkit
 
 VERSION:    2.00
 DATE:       5/8/00
 10/25/00
 3/1/01
 8/15/07    (2.00.11)
 2/14/08    (2.00.12)
 AUTHORS:     L. Rossman - US EPA - NRMRL
              OpenWaterAnalytics members: see git stats for contributors
 
 *******************************************************************
 */


#ifndef EPANET2_H
#define EPANET2_H

// the toolkit can be compiled with support for double-precision as well.
// just make sure that you use the correct #define in your client code.
#ifndef EN_API_FLOAT_TYPE
  #define EN_API_FLOAT_TYPE float
#endif

#ifdef WITH_GENX
   #include "epanet_export.h"
#else 
  // --- define WINDOWS
  #undef WINDOWS
  #ifdef _WIN32
    #define WINDOWS
  #endif
  #ifdef __WIN32__
    #define WINDOWS
  #endif

  // --- define DLLEXPORT
  #ifndef DLLEXPORT
    #ifdef WINDOWS
      #ifdef __cplusplus
        #define DLLEXPORT __declspec(dllexport)
      #else
        #define DLLEXPORT __declspec(dllexport) __stdcall
      #endif // __cplusplus
    #elif defined(CYGWIN)
      #define DLLEXPORT __stdcall
    #elif defined(__APPLE__)
      #ifdef __cplusplus
        #define DLLEXPORT
      #else
        #define DLLEXPORT
      #endif
    #else
      #define DLLEXPORT
    #endif
  #endif
#endif


// --- Define the EPANET toolkit constants

/// Node property codes
typedef enum {
  EN_ELEVATION    = 0, /**< Node Elevation */
  EN_BASEDEMAND   = 1, /**< Node Base Demand, from last demand category */
  EN_PATTERN      = 2, /**< Node Demand Pattern */
  EN_EMITTER      = 3, /**< Node Emitter Coefficient */
  EN_INITQUAL     = 4, /**< Node initial quality */
  EN_SOURCEQUAL   = 5, /**< Node source quality */
  EN_SOURCEPAT    = 6, /**< Node source pattern index */
  EN_SOURCETYPE   = 7, /**< Node source type */
  EN_TANKLEVEL    = 8, /**< Tank Level */
  EN_DEMAND       = 9, /**< Node current simulated demand */
  EN_HEAD         = 10, /**< Node Head value */
  EN_PRESSURE     = 11, /**< Node pressure value */
  EN_QUALITY      = 12, /**< Node quality value */
  EN_SOURCEMASS   = 13, /**< Node source mass value */
  EN_INITVOLUME   = 14, /**< Tank or Reservoir initial volume */
  EN_MIXMODEL     = 15, /**< Tank mixing model */
  EN_MIXZONEVOL   = 16, /**< Tank mixing zone volume  */
  EN_TANKDIAM     = 17, /**< Tank diameter  */
  EN_MINVOLUME    = 18, /**< Tank minimum volume  */
  EN_VOLCURVE     = 19, /**< Tank volume curve index  */
  EN_MINLEVEL     = 20, /**< Tank minimum level  */
  EN_MAXLEVEL     = 21, /**< Tank maximum level  */
  EN_MIXFRACTION  = 22, /**< Tank mixing fraction  */
  EN_TANK_KBULK   = 23, /**< Tank bulk decay coefficient  */
  EN_TANKVOLUME   = 24, /**< Tank current volume  */
  EN_MAXVOLUME    = 25  /**< Tank maximum volume  */
} EN_NodeProperty;

/// Link property codes
typedef enum {
  EN_DIAMETER     = 0,
  EN_LENGTH       = 1,
  EN_ROUGHNESS    = 2,
  EN_MINORLOSS    = 3,
  EN_INITSTATUS   = 4,
  EN_INITSETTING  = 5,
  EN_KBULK        = 6,
  EN_KWALL        = 7,
  EN_FLOW         = 8,
  EN_VELOCITY     = 9,
  EN_HEADLOSS     = 10,
  EN_STATUS       = 11,
  EN_SETTING      = 12,
  EN_ENERGY       = 13,
  EN_LINKQUAL     = 14,
  EN_LINKPATTERN  = 15,
  EN_EFFICIENCY   = 16,
  EN_HEADCURVE    = 17,
  EN_EFFICIENCYCURVE = 18,
  EN_PRICEPATTERN = 19,
  EN_STATE        = 20,
  EN_CONST_POWER  = 21,
  EN_SPEED        = 22
} EN_LinkProperty;

/// Time parameter codes
typedef enum {
  EN_DURATION     = 0,
  EN_HYDSTEP      = 1,
  EN_QUALSTEP     = 2,
  EN_PATTERNSTEP  = 3,
  EN_PATTERNSTART = 4,
  EN_REPORTSTEP   = 5,
  EN_REPORTSTART  = 6,
  EN_RULESTEP     = 7,
  EN_STATISTIC    = 8,
  EN_PERIODS      = 9,
  EN_STARTTIME    = 10,
  EN_HTIME        = 11,
  EN_QTIME        = 12,
  EN_HALTFLAG     = 13,
  EN_NEXTEVENT    = 14,
  EN_NEXTEVENTIDX = 15
} EN_TimeProperty;

typedef enum {
  EN_ITERATIONS    = 0,
  EN_RELATIVEERROR = 1,
  EN_MAXHEADERROR  = 2,
  EN_MAXFLOWCHANGE = 3
} EN_AnalysisStatistic;

typedef enum {
  EN_NODECOUNT    = 0,   /**< Number of Nodes (Juntions + Tanks + Reservoirs) */
  EN_TANKCOUNT    = 1,   /**< Number of Tanks and Reservoirs */
  EN_LINKCOUNT    = 2,   /**< Number of Links (Pipes + Pumps + Valves) */
  EN_PATCOUNT     = 3,   /**< Number of Time Patterns */
  EN_CURVECOUNT   = 4,   /**< Number of Curves */
  EN_CONTROLCOUNT = 5,   /**< Number of Control Statements */
  EN_RULECOUNT	  = 6    /**< Number of Rule-based Control Statements */
} EN_CountType;

typedef enum {
  EN_JUNCTION    = 0,
  EN_RESERVOIR   = 1,
  EN_TANK        = 2
} EN_NodeType;

typedef enum {
  EN_CVPIPE       = 0,   /* Link types. */
  EN_PIPE         = 1,   /* See LinkType in TYPES.H */
  EN_PUMP         = 2,
  EN_PRV          = 3,
  EN_PSV          = 4,
  EN_PBV          = 5,
  EN_FCV          = 6,
  EN_TCV          = 7,
  EN_GPV          = 8
} EN_LinkType;

typedef enum {
  EN_NONE        = 0,    /* Quality analysis types. */
  EN_CHEM        = 1,    /* See QualType in TYPES.H */
  EN_AGE         = 2,
  EN_TRACE       = 3
} EN_QualityType;

typedef enum {
  EN_CONCEN      = 0,    /* Source quality types.      */
  EN_MASS        = 1,    /* See SourceType in TYPES.H. */
  EN_SETPOINT    = 2,
  EN_FLOWPACED   = 3
} EN_SourceType;

typedef enum {          /* Head loss formula:                  */
  EN_HW          = 0,    /*   Hazen-Williams                    */
  EN_DW          = 1,    /*   Darcy-Weisbach                    */
  EN_CM          = 2     /*   Chezy-Manning                     */
} EN_FormType;           /* See FormType in TYPES.H             */

typedef enum {
  EN_CFS         = 0,    /* Flow units types.   */
  EN_GPM         = 1,    /* See FlowUnitsType   */
  EN_MGD         = 2,    /* in TYPES.H.         */
  EN_IMGD        = 3,
  EN_AFD         = 4,
  EN_LPS         = 5,
  EN_LPM         = 6,
  EN_MLD         = 7,
  EN_CMH         = 8,
  EN_CMD         = 9
} EN_FlowUnits;

typedef enum {           /* Demand model types. */
  EN_DDA         = 0,   /**< Demand driven analysis */
  EN_PDA         = 1    /**< Pressure driven analysis */
} EN_DemandModel;

/// Simulation Option codes
typedef enum {
  EN_TRIALS       = 0,
  EN_ACCURACY     = 1,
  EN_TOLERANCE    = 2,
  EN_EMITEXPON    = 3,
  EN_DEMANDMULT   = 4,
  EN_HEADERROR    = 5,
  EN_FLOWCHANGE   = 6
} EN_Option;

typedef enum {
  EN_LOWLEVEL    = 0,   /* Control types.  */
  EN_HILEVEL     = 1,   /* See ControlType */
  EN_TIMER       = 2,   /* in TYPES.H.     */
  EN_TIMEOFDAY   = 3
} EN_ControlType;

typedef enum {
  EN_AVERAGE     = 1,   /* Time statistic types.    */
  EN_MINIMUM     = 2,   /* See TstatType in TYPES.H */
  EN_MAXIMUM     = 3,
  EN_RANGE       = 4
} EN_StatisticType;

typedef enum {
  EN_MIX1        = 0,   /* Tank mixing models */
  EN_MIX2        = 1,
  EN_FIFO        = 2,
  EN_LIFO        = 3
} EN_MixingModel;

typedef enum {
  EN_NOSAVE        = 0,
  EN_SAVE          = 1,
  EN_INITFLOW      = 10,
  EN_SAVE_AND_INIT = 11
} EN_SaveOption;

typedef enum {
  EN_CONST_HP    = 0,   /* constant horsepower       */
  EN_POWER_FUNC  = 1,   /* power function            */
  EN_CUSTOM      = 2,   /* user-defined custom curve */
  EN_NOCURVE     = 3    /* no curve                  */
} EN_PumpType;

typedef enum {
  EN_V_CURVE     = 0,   /*    volume curve                      */
  EN_P_CURVE     = 1,   /*    pump curve                        */
  EN_E_CURVE     = 2,   /*    efficiency curve                  */
  EN_H_CURVE     = 3,   /*    head loss curve                   */
  EN_G_CURVE     = 4    /*    General\default curve             */
} EN_CurveType;

// --- Declare the EPANET toolkit functions
#if defined(__cplusplus)
extern "C" {
#endif
  
  /**
   @brief The EPANET Project wrapper object
   */
  typedef void *EN_ProjectHandle;

  typedef struct EN_Pattern EN_Pattern;
  typedef struct EN_Curve EN_Curve;
  
  /**
   @brief runs a complete EPANET simulation
   @param inpFile pointer to name of input file (must exist)
   @param rptFile pointer to name of report file (to be created)
   @param binOutFile pointer to name of binary output file (to be created)
   @param callback a callback function that takes a character string (char *) as its only parameter.
   @return error code
   
   The callback function should reside in and be used by the calling
   code to display the progress messages that EPANET generates
   as it carries out its computations. If this feature is not
   needed then the argument should be NULL.
   */
  int  DLLEXPORT ENepanet(const char *inpFile, const char *rptFile, 
    const char *binOutFile, void (*callback) (char *));
  
  /**
   @brief Initializes an EPANET session
   @param rptFile pointer to name of report file (to be created)
   @param binOutFile pointer to name of binary output file (to be created)
   @param UnitsType flow units flag
   @param HeadlossFormula headloss formula flag
   @return error code
   */
  int  DLLEXPORT ENinit(char *rptFile, char *binOutFile, int UnitsType, int HeadlossFormula);
  
  /**
   @brief Opens EPANET input file & reads in network data
   @param inpFile pointer to name of input file (must exist)
   @param rptFile pointer to name of report file (to be created)
   @param binOutFile pointer to name of binary output file (to be created)
   @return error code
   */
  int  DLLEXPORT ENopen(char *inpFile, char *rptFile, char *binOutFile);
  
  /**
   @brief Saves current data to "INP" formatted text file.
   @param filename The file path to create
   @return Error code
   */
  int  DLLEXPORT ENsaveinpfile(char *filename);
  
  /**
   @brief Frees all memory and files used by EPANET
   @return Error code
   */
  int  DLLEXPORT ENclose();
  
  /**
   @brief Solves the network hydraulics for all time periods
   @return Error code
   */
  int  DLLEXPORT ENsolveH();
  
  /**
   @brief Saves hydraulic results to binary file
   @return Error code
   
   Must be called before ENreport() if no WQ simulation has been made.
   Should not be called if ENsolveQ() will be used.
   */
  int  DLLEXPORT ENsaveH();
  
  /**
   @brief Sets up data structures for hydraulic analysis
   @return Error code
   */
  int  DLLEXPORT ENopenH();
  
  /**
   @brief Initializes hydraulic analysis
   @param initFlag 2-digit flag where 1st (left) digit indicates if link flows should be re-initialized (1) or not (0), and 2nd digit indicates if hydraulic results should be saved to file (1) or not (0).
   @return Error code
   */
  int  DLLEXPORT ENinitH(int initFlag);
  
  /**
   @brief Run a hydraulic solution period
   @param[out] currentTime The current simulation time in seconds
   @return Error or warning code
   @see ENsolveH
   
   This function is used in a loop with ENnextH() to run
   an extended period hydraulic simulation.
   See ENsolveH() for an example.
   */
  int  DLLEXPORT ENrunH(long *currentTime);
  
  /**
   @brief Determine time (in seconds) until next hydraulic event
   @param[out] tStep Time (seconds) until next hydraulic event. 0 marks end of simulation period.
   @return Error code
   
   This function is used in a loop with ENrunH() to run an extended period hydraulic simulation.
   See ENsolveH() for an example.
   */
  int  DLLEXPORT ENnextH(long *tStep);
  
  
  /**
   @brief Frees data allocated by hydraulics solver
   @return Error code
   */
  int  DLLEXPORT ENcloseH();
  
  /**
   @brief Copies binary hydraulics file to disk
   @param filename Name of file to be created
   @return Error code
   */
  int  DLLEXPORT ENsavehydfile(char *filename);
  
  /**
   @brief Opens previously saved binary hydraulics file
   @param filename Name of file to be used
   @return Error code
   */
  int  DLLEXPORT ENusehydfile(char *filename);
  
  /**
   @brief Solves for network water quality in all time periods
   @return Error code
   */
  int  DLLEXPORT ENsolveQ();
  
  /**
   @brief Sets up data structures for WQ analysis
   @return Error code
   */
  int  DLLEXPORT ENopenQ();
  
  /**
   @brief Initializes water quality analysis
   @param saveFlag EN_SAVE (1) if results saved to file, EN_NOSAVE (0) if not
   @return Error code
   */
  int  DLLEXPORT ENinitQ(int saveFlag);
  
  /**
   @brief Retrieves hydraulic & WQ results at time t.
   @param[out] currentTime Current simulation time, in seconds.
   @return Error code
   
   This function is used in a loop with ENnextQ() to run
   an extended period WQ simulation. See ENsolveQ() for
   an example.
   */
  int  DLLEXPORT ENrunQ(long *currentTime);
  
  /**
   @brief Advances WQ simulation to next hydraulic event.
   @param[out] tStep Time in seconds until next hydraulic event. 0 marks end of simulation period.
   @return Error code
   
   This function is used in a loop with ENrunQ() to run
   an extended period WQ simulation. See ENsolveQ() for
   an example.
   */
  int  DLLEXPORT ENnextQ(long *tStep);
  
  /**
   @brief Advances WQ simulation by a single WQ time step
   @param[out] timeLeft Time left in overall simulation (in seconds)
   @return Error code
   
   This function is used in a loop with ENrunQ() to run
   an extended period WQ simulation.
   */
  int  DLLEXPORT ENstepQ(long *timeLeft);
  
  /**
   @brief Frees data allocated by water quality solver.
   @return Error code.
   */
  int  DLLEXPORT ENcloseQ();
  
  /**
   @brief Writes line of text to the report file.
   @param line Text string to write
   @return Error code.
   */
  int  DLLEXPORT ENwriteline(char *line);
  
  /**
   @brief Writes simulation report to the report file
   @return Error code
   */
  int  DLLEXPORT ENreport();
  
  /**
   @brief Resets report options to default values
   @return Error code
   */
  int  DLLEXPORT ENresetreport();
  
  /**
   @brief Processes a reporting format command
   @return Error code
   */
  int  DLLEXPORT ENsetreport(char *reportFormat);
  
  /**
   @brief Retrieves parameters that define a simple control
   @param controlIndex Control index (position of control statement in the input file, starting from 1)
   @param[out] controlType Control type code (see EPANET2.H)
   @param[out] linkIndex Index of controlled link
   @param[out] setting Control setting on link
   @param[out] nodeIndex Index of controlling node (0 for TIMER or TIMEOFDAY control)
   @param[out] level Control level (tank level, junction pressure, or time (seconds))
   @return Error code
   */
  int  DLLEXPORT ENgetcontrol(int controlIndex, int *controlType, int *linkIndex, EN_API_FLOAT_TYPE *setting, int *nodeIndex, EN_API_FLOAT_TYPE *level);
  
  /**
   @brief Retrieves the number of components of a given type in the network.
   @param code Component code (see EPANET2.H)
   @param[out] count Number of components in network
   @return Error code
   */
  int  DLLEXPORT ENgetcount(int code, int *count);
  
  /**
   @brief Gets value for an analysis option
   @param code Option code (see EPANET2.H)
   @param[out] value Option value
   @return Error code
   */
  int  DLLEXPORT ENgetoption(int code, EN_API_FLOAT_TYPE *value);
  
  /**
   @brief Retrieves value of specific time parameter.
   @param code Time parameter code
   @param[out] value Value of time parameter.
   @return Error code
   */
  int  DLLEXPORT ENgettimeparam(int code, long *value);
  
  /**
   @brief Retrieves the flow units code
   @param[out] code Code of flow units in use
   @return Error code
   */
  int  DLLEXPORT ENgetflowunits(int *code);
  
  /**
   @brief Sets the flow units
   @param code Code of flow units to use
   @return Error code
   */
  int  DLLEXPORT ENsetflowunits(int code);

  /**
   @brief Retrieves the type of demand model in use and its parameters
   @param[out] type  Type of demand model (EN_DDA or EN_PDA)
   @param[out] pmin  Pressure below which there is no demand
   @param[out] preq  Pressure required to deliver full demand
   @param[out] pexp  Pressure exponent in demand function
   @return Error code
  */
  int DLLEXPORT ENgetdemandmodel(int *type, EN_API_FLOAT_TYPE *pmin,
      EN_API_FLOAT_TYPE *preq, EN_API_FLOAT_TYPE *pexp);

  /**
  @brief Sets the type of demand model to use and its parameters
  @param type  Type of demand model (EN_DDA or EN_PDA)
  @param pmin  Pressure below which there is no demand
  @param preq  Pressure required to deliver full demand
  @param pexp  Pressure exponent in demand function
  @return Error code
  */
  int DLLEXPORT ENsetdemandmodel(int type, EN_API_FLOAT_TYPE pmin,
      EN_API_FLOAT_TYPE preq, EN_API_FLOAT_TYPE pexp);

  /**
   @brief Retrieves the index of the time pattern with specified ID
   @param id String ID of the time pattern
   @param[out] index Index of the specified time pattern
   @return Error code
   @see ENgetpatternid
   */
  int  DLLEXPORT ENgetpatternindex(char *id, int *index);
  
  /**
   @brief Retrieves ID of a time pattern with specific index.
   @param index The index of a time pattern.
   @param[out] id The string ID of the time pattern.
   @return Error code
   @see ENgetpatternindex
   */
  int  DLLEXPORT ENgetpatternid(int index, char *id);

  /**
   @brief Retrieves the number of multipliers in a time pattern.
   @param index The index of a time pattern.
   @param[out] len The length of the time pattern.
   @return Error code
   */
  int  DLLEXPORT ENgetpatternlen(int index, int *len);
  
  /**
   @brief Retrive a multiplier from a pattern for a specific time period.
   @param index The index of a time pattern
   @param period The pattern time period. First time period is 1.
   @param[out] value Pattern multiplier
   @return Error code
   */
  int  DLLEXPORT ENgetpatternvalue(int index, int period, EN_API_FLOAT_TYPE *value);
  
  /**
   @brief Retrieve the average multiplier value in a time pattern
   @param index The index of a time pattern
   @param[out] value The average of all of this time pattern's values
   @return Error code
   */
  int  DLLEXPORT ENgetaveragepatternvalue(int index, EN_API_FLOAT_TYPE *value);
  
  /**
   @brief Retrieve the type of quality analytis to be run.
   @param[out] qualcode The quality analysis code number.
   @param[out] tracenode The index of node being traced, if qualcode == trace
   @return Error code
   @see ENsetqualtype
   */
  int  DLLEXPORT ENgetqualtype(int *qualcode, int *tracenode);
  
  /**
   @brief Get the text of an error code.
   @param errcode The error code
   @param[out] errmsg The error string represented by the code
   @param maxLen The maximum number of characters to copy into the char pointer errmsg
   @return Error code
   */
  int  DLLEXPORT ENgeterror(int errcode, char *errmsg, int maxLen);
  
  /**
   @brief Get hydraulic simulation statistic
   @param code The type of statistic to get
   @param[out] value The value of the statistic
   @return Error code
   */
  int  DLLEXPORT ENgetstatistic(int code, EN_API_FLOAT_TYPE* value);
  
  /**
   @brief Get index of node with specified ID
   @param id The string ID of the node
   @param[out] index The node's index (first node is index 1)
   @return Error code
   @see ENgetnodeid
   */
  int  DLLEXPORT ENgetnodeindex(char *id, int *index);
  
  /**
   @brief Get the string ID of the specified node.
   @param index The index of the node (first node is index 1)
   @param[out] id The string ID of the specified node. Up to MAXID characters will be copied, so id must be pre-allocated by the calling code to hold at least that many characters.
   @return Error code
   @see ENgetnodeindex
   */
  int  DLLEXPORT ENgetnodeid(int index, char *id);
  
  /**
   @brief Get the type of node with specified index.
   @param index The index of a node (first node is index 1)
   @param[out] code The type code for the node.
   @return Error code
   */
  int  DLLEXPORT ENgetnodetype(int index, int *code);
  
  /**
   @brief Get a property value for specified node
   @param index The index of a node (first node is index 1).
   @param code The property type code
   @param[out] value The value of the node's property.
   @return Error code
   @see EN_NodeProperty
   */
  int  DLLEXPORT ENgetnodevalue(int index, int code, EN_API_FLOAT_TYPE *value);
  
  /**
   @brief Get coordinates (x,y) for a node.
   @param index The index of a node (first node is index 1).
   @param[out] x X-value of node's coordinate
   @param[out] y Y-value of node's coordinate
   @return Error code
   @see ENsetcoord
   */
  int  DLLEXPORT ENgetcoord(int index, EN_API_FLOAT_TYPE *x, EN_API_FLOAT_TYPE *y);
  
  /**
   @brief Set coordinates (x,y) for a node.
   @param index The index of a node (first node is index 1)
   @param x X-value of node's coordinate
   @param y Y-value of node's coordinate
   @return Error code
   @see ENgetcoord
   */
  int  DLLEXPORT ENsetcoord(int index, EN_API_FLOAT_TYPE x, EN_API_FLOAT_TYPE y);
  
  /**
   @brief Get the number of demand categories for a node.
   @param nodeIndex The index of a node (first node is index 1)
   @param[out] numDemands The number of demand categories
   @return Error code
   */
  int  DLLEXPORT ENgetnumdemands(int nodeIndex, int *numDemands);
  
  /**
   @brief Get a node's base demand for a specified category.
   @param nodeIndex The index of a node (first node is index 1)
   @param demandIndex The index of the demand category (starting at 1)
   @return Error code
   */
  int  DLLEXPORT ENgetbasedemand(int nodeIndex, int demandIndex, EN_API_FLOAT_TYPE *baseDemand);
  
  /**
   @brief Get the index of the demand pattern assigned to a node for a category index.
   @param nodeIndex The index of a node (first node is index 1).
   @param demandIndex The index of a category (first category is index 1).
   @param[out] pattIndex The index of the pattern for this node and category.
   @return Error code
   */
  int  DLLEXPORT ENgetdemandpattern(int nodeIndex, int demandIndex, int *pattIndex);
  
  /**
   @brief Get the index of a Link with specified ID.
   @param id The string ID of a link.
   @param[out] index The index of the named link (first link is index 1)
   @return Error code
   @see ENgetlinkid
   */
  int  DLLEXPORT ENgetlinkindex(char *id, int *index);
  
  /**
   @brief Get the string ID of a link with specified index
   @param index The index of a link (first link is index 1)
   @param[out] id The ID of the link. Up to MAXID characters will be copied, so id must be pre-allocated by the calling code to hold at least that many characters.
   @return Error code
   @see ENgetlinkindex
   */
  int  DLLEXPORT ENgetlinkid(int index, char *id);
  
  /**
   @brief Get the link type code for a specified link
   @param index The index of a link (first link is index 1)
   @param[out] code The type code of the link.
   @return Error code
   @see EN_LinkType
   */
  int  DLLEXPORT ENgetlinktype(int index, EN_LinkType *code);

  /**
   @brief Set the link type code for a specified link
   @param id The id of a link
   @param type The type code of the link.
   @return Error code
   @see EN_LinkType
   */
  int  DLLEXPORT ENsetlinktype(char *id, EN_LinkType type);
  
  /**
   @brief Get the indexes of a link's start- and end-nodes.
   @param index The index of a link (first link is index 1)
   @param[out] node1 The index of the link's start node (first node is index 1).
   @param[out] node2 The index of the link's end node (first node is index 1).
   @return Error code
   @see ENgetnodeid, ENgetlinkid
   */
  int  DLLEXPORT ENgetlinknodes(int index, int *node1, int *node2);
  
  /**
   @brief Get a property value for specified link.
   @param index The index of a node (first node is index 1).
   @param code The parameter desired.
   @param[out] value The value of the link's specified property.
   @return Error code
   @see ENgetnodevalue, EN_LinkProperty
   */
  int  DLLEXPORT ENgetlinkvalue(int index, int code, EN_API_FLOAT_TYPE *value);
  
  /**
   @brief Get a curve's properties.
   @param curveIndex The index of a curve (first curve is index 1).
   @param[out] id The curve's string ID. Client code must preallocate at least MAXID characters.
   @param[out] nValues The number of values in the curve's (x,y) list.
   @param[out] xValues The curve's x-values. Pointer must be freed by client.
   @param[out] yValues The curve's y-values. Pointer must be freed by client.
   @return Error code.
   */
  int  DLLEXPORT ENgetcurve(int curveIndex, char* id, int *nValues, EN_API_FLOAT_TYPE **xValues, EN_API_FLOAT_TYPE **yValues);
  
  /**
   @brief Retrieves the curve index for a specified pump index.
   @param pumpIndex The index of a pump
   @param[out] curveIndex The index of the curve used by the pump.
   @return Error code.
   */
  int  DLLEXPORT ENgetheadcurveindex(int pumpIndex, int *curveIndex);
  
  /**
   @brief Sets the curve id for a specified pump index.
   @param pumpIndex The index of the pump
   @param curveIndex The index of the curve used by the pump
   @return Error code.
   */
  int  DLLEXPORT ENsetheadcurveindex(int pumpIndex, int curveIndex);
  
  /**
   @brief Get the type of pump
   @param linkIndex The index of the pump element
   @param[out] outType The integer-typed pump curve type signifier (output parameter)
   @return Error code
   @see EN_PumpType
   */
  int  DLLEXPORT ENgetpumptype(int linkIndex, int *outType);

  /**
   @brief Get the type of a curve
   @param curveIndex The index of the curve element
   @param[out] outType The integer-typed curve curve type signifier (output parameter)
   @return Error code
   @see EN_CurveType
   */
  int  DLLEXPORT ENgetcurvetype(int curveIndex, int *outType);
    
  /**
   @brief Get the version number. This number is to be interpreted with implied decimals, i.e., "20100" == "2(.)01(.)00"
   @param[out] version The version of EPANET
   @return Error code.
   */
  int  DLLEXPORT ENgetversion(int *version);
  
  /**
   @brief Specify parameters to define a simple control
   @param cindex The index of the control to edit. First control is index 1.
   @param ctype The type code to set for this control.
   @param lindex The index of a link to control.
   @param setting The control setting applied to the link.
   @param nindex The index of a node used to control the link, or 0 for TIMER / TIMEOFDAY control.
   @param level control point (tank level, junction pressure, or time in seconds).
   @return Error code.
   */
  int  DLLEXPORT ENsetcontrol(int cindex, int ctype, int lindex, EN_API_FLOAT_TYPE setting, int nindex, EN_API_FLOAT_TYPE level);
  
  /**
   @brief Set a property value for a node.
   @param index The index of a node. First node is index 1.
   @param code The code for the proprty to set.
   @param v The value to set for this node and property.
   @return Error code.
   @see EN_NodeProperty
   */
  int  DLLEXPORT ENsetnodevalue(int index, int code, EN_API_FLOAT_TYPE v);
  
  /**
   @brief Set a property value for a link.
   @param index The index of a link. First link is index 1.
   @param code The code for the property to set.
   @param v The value to set for this link and property.
   @return Error code.
   @see EN_LinkProperty
   */
  int  DLLEXPORT ENsetlinkvalue(int index, int code, EN_API_FLOAT_TYPE v);
  
  /**
   @brief Add a new time pattern.
   @param id The string ID of the pattern to add.
   @return Error code.
   @see ENgetpatternindex
   */
  int  DLLEXPORT ENaddpattern(char *id);
  
  /**
   @brief Set multipliers for a specific pattern
   @param index The index of a pattern. First pattern is index 1.
   @param f An array of multipliers
   @param len The length of array f.
   @return Error code.
   @see ENgetpatternindex
   */
  int  DLLEXPORT ENsetpattern(int index, EN_API_FLOAT_TYPE *f, int len);
  
  /**
   @brief Set the multiplier for a specific pattern at a specific period.
   @param index The index of a pattern. First pattern is index 1.
   @param period The period of the pattern to set.
   @param value The value of the multiplier to set.
   @return Error code.
   */
  int  DLLEXPORT ENsetpatternvalue(int index, int period, EN_API_FLOAT_TYPE value);
  
  /**
   @brief Set the value for a time parameter.
   @param code The code for the parameter to set.
   @param value The desired value of the parameter.
   @return Error code.
   @see EN_TimeProperty
   */
  int  DLLEXPORT ENsettimeparam(int code, long value);
  
  /**
   @brief Set a value for an anlysis option.
   @param code The code for the desired option.
   @param v The desired value for the option specified.
   @return Error code.
   @see EN_Option
   */
  int  DLLEXPORT ENsetoption(int code, EN_API_FLOAT_TYPE v);
  
  /**
   @brief Sets the level of hydraulic status reporting.
   @param code Status reporting code.
   @return Error code.
   */
  int  DLLEXPORT ENsetstatusreport(int code);
  
  /**
   @brief Sets type of quality analysis called for
   @param qualcode WQ parameter code, EN_QualityType
   @param chemname Name of WQ constituent
   @param chemunits Concentration units of WQ constituent
   @param tracenode ID of node being traced (if applicable)
   @return Error code.
   @see EN_QualityType
   
   chemname and chemunits only apply when WQ analysis is for chemical. tracenode only applies when WQ analysis is source tracing.
   */
  int  DLLEXPORT ENsetqualtype(int qualcode, char *chemname, char *chemunits, char *tracenode);
  
  /**
   @brief Get quality analysis information (type, chemical name, units, trace node ID)
   @param[out] qualcode The EN_QualityType code being used.
   @param[out] chemname The name of the WQ constituent.
   @param[out] chemunits The cencentration units of the WQ constituent.
   @param[out] tracenode The trace node ID.
   @return Error code.
   @see EN_QualityType
   */
  int  DLLEXPORT ENgetqualinfo(int *qualcode, char *chemname, char *chemunits, int *tracenode);
  
  /**
   @brief Sets the node's base demand for a category.
   @param nodeIndex The index of a node.
   @param demandIdx The index of a demand category.
   @param baseDemand The base demand multiplier for the selected category.
   @return Error code.
   @see ENgetbasedemand
   */
  int  DLLEXPORT ENsetbasedemand(int nodeIndex, int demandIdx, EN_API_FLOAT_TYPE baseDemand);
  
  /**
   @brief Retrieves index of curve with specific ID.
   @param id The ID of a curve.
   @param[out] index The index of the named curve
   @return Error code.
   @see ENgetcurveid
   */
  int  DLLEXPORT ENgetcurveindex(char *id, int *index);
  
  /**
   @brief Retrieves ID of a curve with specific index.
   @param index The index of a curve.
   @param[out] id The ID of the curve specified.
   @return Error code.
   @see ENsetcurveindex
   
   NOTE: 'id' must be able to hold MAXID characters
   */
  int  DLLEXPORT ENgetcurveid(int index, char *id);
  
  /**
   @brief Retrieves number of points in a curve
   @param index The index of a curve.
   @param[out] len The length of the curve coordinate list
   @return Error code.
   @see ENgetcurvevalue
   */
  int  DLLEXPORT ENgetcurvelen(int index, int *len);
  
  /**
   @brief retrieves x,y point for a specific point number and curve
   @param curveIndex The index of a curve
   @param pointIndex The index of a point in the curve
   @param[out] x The x-value of the specified point.
   @param[out] y The y-value of the specified point.
   @return Error code.
   @see ENgetcurvelen ENsetcurvevalue
   */
  int  DLLEXPORT ENgetcurvevalue(int curveIndex, int pointIndex, EN_API_FLOAT_TYPE *x, EN_API_FLOAT_TYPE *y);
  
  /**
   @brief Sets x,y point for a specific point and curve.
   @param curveIndex The index of a curve.
   @param pointIndex The index of a point in the curve.
   @param x The x-value of the point.
   @param y The y-value of the point.
   @return Error code.
   */
  int  DLLEXPORT ENsetcurvevalue(int curveIndex, int pointIndex, EN_API_FLOAT_TYPE x, EN_API_FLOAT_TYPE y);
  
  /**
   @brief Sets x,y values for a specified curve.
   @param index The index of a curve.
   @param x An array of x-values for the curve.
   @param y An array of y-values for the curve.
   @param len The length of the arrays x and y.
   @return Error code.
   */
  int  DLLEXPORT ENsetcurve(int index, EN_API_FLOAT_TYPE *x, EN_API_FLOAT_TYPE *y, int len);
  
  /**
   @brief Adds a new curve appended to the end of the existing curves.
   @param id The name of the curve to be added.
   @return Error code.
   @see ENgetcurveindex ENsetcurve
   */
  int  DLLEXPORT ENaddcurve(char *id);
  

  /**
   @brief Gets the number of premises, true actions, and false actions and the priority of an existing rule-based control.
   @param index The index of a rule-based control.
   @param nPremises The number of conditions in a rule-based control.
   @param nTrueActions The number of actions that are executed when the conditions in the rule-based control are met.
   @param nFalseActions The number of actions that are executed when the conditions in the rule-based control are not met.
   @param priority The priority of a rule-based control.
   @return Error code.
   */
  int  DLLEXPORT ENgetrule(int index, int *nPremises, int *nTrueActions, int *nFalseActions, EN_API_FLOAT_TYPE *priority);

  /**
   @brief Sets the priority of the existing rule-based control.
   @param index The index of a rule-based control.
   @param priority The priority to be set in the rule-based control.
   @return Error code.
   */
  int  DLLEXPORT ENsetrulepriority(int index, EN_API_FLOAT_TYPE priority);

  /**
   @brief Gets the components of a premise/condition in an existing rule-based control.
   @param indexRule The index of a rule-based control.
   @param indexPremise The index of the premise.
   @param logop The logiv operator (IF/AND/OR) in the premise
   @param object The object (e.g. TANK) the premise is looking at.
   @param indexObj The index of the object (e.g. the index of the tank).
   @param variable The variable to be checked (e.g. level).
   @param relop The relashionship operator (e.g. LARGER THAN) in the premise.
   @param status The status of the object to be checked (e.g. CLOSED)
   @param value The value of the variable to be checked (e.g. 5.5) 
   @return Error code.
   */
  int  DLLEXPORT ENgetpremise(int indexRule, int indexPremise, int *logop, int *object, int *indexObj, int *variable, int *relop, int *status, EN_API_FLOAT_TYPE *value);

  /**
   @brief Sets the components of a premise/condition in an existing rule-based control.
   @param indexRule The index of a rule-based control.
   @param indexPremise The index of the premise.
   @param logop The logiv operator (IF/AND/OR) in the premise
   @param object The object (e.g. TANK) the premise is looking at.
   @param indexObj The index of the object (e.g. the index of the tank).
   @param variable The variable to be checked (e.g. level).
   @param relop The relashionship operator (e.g. LARGER THAN) in the premise.
   @param status The status of the object to be checked (e.g. CLOSED)
   @param value The value of the variable to be checked (e.g. 5.5) 
   @return Error code.
   */
  int  DLLEXPORT ENsetpremise(int indexRule, int indexPremise, int logop, int object, int indexObj, int variable, int relop, int status, EN_API_FLOAT_TYPE value);

  /**
   @brief Sets the index of an object in a premise of an existing rule-based control.
   @param indexRule The index of a rule-based control.
   @param indexPremise The index of the premise.
   @param indexObj The index of the object (e.g. the index of the tank).
   @return Error code.
   */
  int  DLLEXPORT ENsetpremiseindex(int indexRule, int indexPremise, int indexObj);

  /**
   @brief Sets the status in a premise of an existing rule-based control.
   @param indexRule The index of a rule-based control.
   @param indexPremise The index of the premise.
   @param status The status of the object to be checked (e.g. CLOSED)
   @return Error code.
   */
  int  DLLEXPORT ENsetpremisestatus(int indexRule, int indexPremise, int status);

  /**
   @brief Sets the value in a premise of an existing rule-based control.
   @param indexRule The index of a rule-based control.
   @param indexPremise The index of the premise.
   @param value The value of the variable to be checked (e.g. 5.5) 
   @return Error code.
   */
  int  DLLEXPORT ENsetpremisevalue(int indexRule, int indexPremise, EN_API_FLOAT_TYPE value);
  
  /**
   @brief Gets the components of a true-action in an existing rule-based control.
   @param indexRule The index of a rule-based control.
   @param indexAction The index of the action when the conditions in the rule are met.
   @param indexLink The index of the link in the action (e.g. index of Pump 1)
   @param status The status of the link (e.g. CLOSED)
   @param setting The value of the link (e.g. pump speed 0.9)
   @return Error code.
   */
  int  DLLEXPORT ENgettrueaction(int indexRule, int indexAction, int *indexLink, int *status, EN_API_FLOAT_TYPE *setting);

  /**
   @brief Sets the components of a true-action in an existing rule-based control.
   @param indexRule The index of a rule-based control.
   @param indexAction The index of the action when the conditions in the rule are met.
   @param indexLink The index of the link in the action (e.g. index of Pump 1)
   @param status The status of the link (e.g. CLOSED)
   @param setting The value of the link (e.g. pump speed 0.9)
   @return Error code.
   */
  int  DLLEXPORT ENsettrueaction(int indexRule, int indexAction, int indexLink, int status, EN_API_FLOAT_TYPE setting);
  
  /**
   @brief Gets the components of a false-action in an existing rule-based control.
   @param indexRule The index of a rule-based control.
   @param indexAction The index of the action when the conditions in the rule are not met.
   @param indexLink The index of the link in the action (e.g. index of Pump 1)
   @param status The status of the link (e.g. CLOSED)
   @param setting The value of the link (e.g. pump speed 0.9)
   @return Error code.
   */
  int  DLLEXPORT ENgetfalseaction(int indexRule, int indexAction, int *indexLink, int *status, EN_API_FLOAT_TYPE *setting);

  /**
   @brief Sets the components of a false-action in an existing rule-based control.
   @param indexRule The index of a rule-based control.
   @param indexAction The index of the action when the conditions in the rule are not met.
   @param indexLink The index of the link in the action (e.g. index of Pump 1)
   @param status The status of the link (e.g. CLOSED)
   @param setting The value of the link (e.g. pump speed 0.9)
   @return Error code.
   */
  int  DLLEXPORT ENsetfalseaction(int indexRule, int indexAction, int indexLink, int status, EN_API_FLOAT_TYPE setting);

  /**
   @brief Returns the ID of a rule.
   @param indexRule The index of a rule-based control.
   @param id The ID of the rule
   @return Error code.
   */
  int  DLLEXPORT ENgetruleID(int indexRule, char* id);

  /**
   @brief Adds a new node
   @param id The name of the node to be added.
   @param nodeType The node type code
   @return Error code.
   */
  int DLLEXPORT ENaddnode(char *id, EN_NodeType nodeType);
  
  /**
   @brief Adds a new link
   @param id The name of the link to be added.
   @param linkType The link type code
   @param fromNode The id of the from node
   @param toNode The id of the to node
   @return Error code.
   */
  int DLLEXPORT ENaddlink(char *id, EN_LinkType linkType, char *fromNode, char *toNode);
  
  /**
   @brief Deletes a node
   @param nodeIndex The node index
   @return Error code.
   */
  int DLLEXPORT ENdeletenode(int nodeIndex);
  
  /**
   @brief Deletes a link
   @param linkIndex The link index
   @return Error code.
   */
  int DLLEXPORT ENdeletelink(int linkIndex);
  
  
  /***************************************************
   
   Threadsafe versions of all epanet functions
   
   ***************************************************/
  int DLLEXPORT EN_createproject(EN_ProjectHandle *ph);
  int DLLEXPORT EN_deleteproject(EN_ProjectHandle *ph);
<<<<<<< HEAD
  
  int DLLEXPORT EN_runproject(EN_ProjectHandle ph, const char *inpFile, 
    const char *rptFile, const char *binOutFile, void (*callback) (char *));
=======
  int DLLEXPORT EN_runproject(EN_ProjectHandle ph, const char *f1, const char *f2, 
          const char *f3, void (*pviewprog)(char *));
>>>>>>> bb65170e

  void DLLEXPORT EN_clearError(EN_ProjectHandle ph);
  int DLLEXPORT EN_checkError(EN_ProjectHandle ph, char** msg_buffer);

  //int DLLEXPORT EN_epanet(EN_ProjectHandle ph, const char *f1, const char *f2,
	//  const char *f3, void(*pviewprog)(char *));
  int DLLEXPORT EN_init(EN_ProjectHandle ph, char *rptFile, char *binOutFile,
          EN_FlowUnits UnitsType, EN_FormType HeadlossFormula);

  int DLLEXPORT EN_open(EN_ProjectHandle ph, const char *inpFile,
          const char *rptFile, const char *binOutFile);

  int DLLEXPORT EN_saveinpfile(EN_ProjectHandle ph, char *filename);

  int DLLEXPORT EN_close(EN_ProjectHandle ph);
  int DLLEXPORT EN_solveH(EN_ProjectHandle ph);

  int DLLEXPORT EN_saveH(EN_ProjectHandle ph);
  int DLLEXPORT EN_openH(EN_ProjectHandle ph);
  int DLLEXPORT EN_initH(EN_ProjectHandle ph, int EN_SaveOption);
  int DLLEXPORT EN_runH(EN_ProjectHandle ph, long *currentTime);
  int DLLEXPORT EN_nextH(EN_ProjectHandle ph, long *tStep);
  int DLLEXPORT EN_closeH(EN_ProjectHandle ph);
  int DLLEXPORT EN_savehydfile(EN_ProjectHandle ph, char *filename);
  int DLLEXPORT EN_usehydfile(EN_ProjectHandle ph, char *filename);

  int DLLEXPORT EN_solveQ(EN_ProjectHandle ph);
  int DLLEXPORT EN_openQ(EN_ProjectHandle ph);
  int DLLEXPORT EN_initQ(EN_ProjectHandle ph, int saveFlag);
  int DLLEXPORT EN_runQ(EN_ProjectHandle ph, long *currentTime);
  int DLLEXPORT EN_nextQ(EN_ProjectHandle ph, long *tStep);
  int DLLEXPORT EN_stepQ(EN_ProjectHandle ph, long *timeLeft);
  int DLLEXPORT EN_closeQ(EN_ProjectHandle ph);
  int DLLEXPORT EN_writeline(EN_ProjectHandle ph, char *line);

  int DLLEXPORT EN_report(EN_ProjectHandle ph);
  int DLLEXPORT EN_resetreport(EN_ProjectHandle ph);
  int DLLEXPORT EN_setreport(EN_ProjectHandle ph, char *reportFormat);

  int DLLEXPORT EN_getcontrol(EN_ProjectHandle ph, int controlIndex, int *controlType, int *linkIndex, EN_API_FLOAT_TYPE *setting, int *nodeIndex, EN_API_FLOAT_TYPE *level);
  int DLLEXPORT EN_getcount(EN_ProjectHandle ph, EN_CountType code, int *count);
  int DLLEXPORT EN_getoption(EN_ProjectHandle ph, EN_Option opt, EN_API_FLOAT_TYPE *value);
  int DLLEXPORT EN_gettimeparam(EN_ProjectHandle ph, int code, long *value);
  int DLLEXPORT EN_getflowunits(EN_ProjectHandle ph, int *code);
  int DLLEXPORT EN_setflowunits(EN_ProjectHandle ph, int code);
  int DLLEXPORT EN_getpatternindex(EN_ProjectHandle ph, char *id, int *index);
  int DLLEXPORT EN_getpatternid(EN_ProjectHandle ph, int index, char *id);
  int DLLEXPORT EN_getpatternlen(EN_ProjectHandle ph, int index, int *len);
  int DLLEXPORT EN_getpatternvalue(EN_ProjectHandle ph, int index, int period, EN_API_FLOAT_TYPE *value);
  int DLLEXPORT EN_getaveragepatternvalue(EN_ProjectHandle ph, int index, EN_API_FLOAT_TYPE *value);
  int DLLEXPORT EN_getqualtype(EN_ProjectHandle ph, int *qualcode, int *tracenode);
  int DLLEXPORT EN_geterror(int errcode, char *errmsg, int maxLen);

  int DLLEXPORT EN_getstatistic(EN_ProjectHandle ph, int code, EN_API_FLOAT_TYPE* value);
  int DLLEXPORT EN_getnodeindex(EN_ProjectHandle ph, char *id, int *index);
  int DLLEXPORT EN_getnodeid(EN_ProjectHandle ph, int index, char *id);
  int DLLEXPORT EN_getnodetype(EN_ProjectHandle ph, int index, int *code);
  int DLLEXPORT EN_getnodevalue(EN_ProjectHandle ph, int index, int code, EN_API_FLOAT_TYPE *value);
  int DLLEXPORT EN_getcoord(EN_ProjectHandle ph, int index, EN_API_FLOAT_TYPE *x, EN_API_FLOAT_TYPE *y);
  int DLLEXPORT EN_setcoord(EN_ProjectHandle ph, int index, EN_API_FLOAT_TYPE x, EN_API_FLOAT_TYPE y);
  int DLLEXPORT EN_getnumdemands(EN_ProjectHandle ph, int nodeIndex, int *numDemands);
  int DLLEXPORT EN_getbasedemand(EN_ProjectHandle ph, int nodeIndex, int demandIndex, EN_API_FLOAT_TYPE *baseDemand);
  int DLLEXPORT EN_getdemandpattern(EN_ProjectHandle ph, int nodeIndex, int demandIndex, int *pattIndex);
  int DLLEXPORT EN_getlinkindex(EN_ProjectHandle ph, char *id, int *index);
  int DLLEXPORT EN_getlinkid(EN_ProjectHandle ph, int index, char *id);
  int DLLEXPORT EN_getlinktype(EN_ProjectHandle ph, int index, EN_LinkType *code);
  int DLLEXPORT EN_setlinktype(EN_ProjectHandle ph, char *id, EN_LinkType type);
  int DLLEXPORT EN_getlinknodes(EN_ProjectHandle ph, int index, int *node1, int *node2);
  int DLLEXPORT EN_getlinkvalue(EN_ProjectHandle ph, int index, EN_LinkProperty code, EN_API_FLOAT_TYPE *value);
  int DLLEXPORT EN_getcurve(EN_ProjectHandle ph, int curveIndex, char* id, int *nValues, EN_API_FLOAT_TYPE **xValues, EN_API_FLOAT_TYPE **yValues);
  int DLLEXPORT EN_getheadcurveindex(EN_ProjectHandle ph, int pumpIndex, int *curveIndex);
  int DLLEXPORT EN_setheadcurveindex(EN_ProjectHandle ph, int pumpIndex, int curveIndex);
  int DLLEXPORT EN_getpumptype(EN_ProjectHandle ph, int linkIndex, int *outType);
  int DLLEXPORT EN_getcurvetype(EN_ProjectHandle ph, int curveIndex, int *outType);

  int DLLEXPORT EN_getversion(int *version);

  int DLLEXPORT EN_setcontrol(EN_ProjectHandle ph, int cindex, int ctype, int lindex, EN_API_FLOAT_TYPE setting, int nindex, EN_API_FLOAT_TYPE level);
  int DLLEXPORT EN_setnodevalue(EN_ProjectHandle ph, int index, int code, EN_API_FLOAT_TYPE v);
  int DLLEXPORT EN_setlinkvalue(EN_ProjectHandle ph, int index, int code, EN_API_FLOAT_TYPE v);
  int DLLEXPORT EN_addpattern(EN_ProjectHandle ph, char *id);
  int DLLEXPORT EN_setpattern(EN_ProjectHandle ph, int index, EN_API_FLOAT_TYPE *f, int len);
  int DLLEXPORT EN_setpatternvalue(EN_ProjectHandle ph, int index, int period, EN_API_FLOAT_TYPE value);
  int DLLEXPORT EN_settimeparam(EN_ProjectHandle ph, int code, long value);
  int DLLEXPORT EN_setoption(EN_ProjectHandle ph, int code, EN_API_FLOAT_TYPE v);
  int DLLEXPORT EN_setstatusreport(EN_ProjectHandle ph, int code);
  int DLLEXPORT EN_setqualtype(EN_ProjectHandle ph, int qualcode, char *chemname, char *chemunits, char *tracenode);

  int DLLEXPORT EN_getdemandmodel(EN_ProjectHandle ph, int *type, EN_API_FLOAT_TYPE *pmin,
              EN_API_FLOAT_TYPE *preq, EN_API_FLOAT_TYPE *pexp);
   int DLLEXPORT EN_setdemandmodel(EN_ProjectHandle ph, int type, EN_API_FLOAT_TYPE pmin,
              EN_API_FLOAT_TYPE preq, EN_API_FLOAT_TYPE pexp);

  int DLLEXPORT EN_getqualinfo(EN_ProjectHandle ph, int *qualcode, char *chemname, char *chemunits, int *tracenode);
  int DLLEXPORT EN_setbasedemand(EN_ProjectHandle ph, int nodeIndex, int demandIdx, EN_API_FLOAT_TYPE baseDemand);
  int  DLLEXPORT EN_setdemandpattern(EN_ProjectHandle ph, int nodeIndex, int demandIdx, int patIndex);
  int DLLEXPORT EN_getcurveindex(EN_ProjectHandle ph, char *id, int *index);
  int DLLEXPORT EN_getcurveid(EN_ProjectHandle ph, int index, char *id);
  int DLLEXPORT EN_getcurvelen(EN_ProjectHandle ph, int index, int *len);
  int DLLEXPORT EN_getcurvevalue(EN_ProjectHandle ph, int curveIndex, int pointIndex, EN_API_FLOAT_TYPE *x, EN_API_FLOAT_TYPE *y);
  int DLLEXPORT EN_setcurvevalue(EN_ProjectHandle ph, int curveIndex, int pointIndex, EN_API_FLOAT_TYPE x, EN_API_FLOAT_TYPE y);
  int DLLEXPORT EN_setcurve(EN_ProjectHandle ph, int index, EN_API_FLOAT_TYPE *x, EN_API_FLOAT_TYPE *y, int len);
  int DLLEXPORT EN_addcurve(EN_ProjectHandle ph, char *id);
  int DLLEXPORT EN_getrule(EN_ProjectHandle ph, int index, int *nPremises, int *nTrueActions, int *nFalseActions, EN_API_FLOAT_TYPE *priority);
  int DLLEXPORT EN_setrulepriority(EN_ProjectHandle ph, int index, EN_API_FLOAT_TYPE priority);
  int DLLEXPORT EN_getpremise(EN_ProjectHandle ph, int indexRule, int indexPremise, int *logop, int *object, int *indexObj, int *variable, int *relop, int *status, EN_API_FLOAT_TYPE *value);
  int DLLEXPORT EN_setpremise(EN_ProjectHandle ph, int indexRule, int indexPremise, int logop, int object, int indexObj, int variable, int relop, int status, EN_API_FLOAT_TYPE value);
  int DLLEXPORT EN_setpremiseindex(EN_ProjectHandle ph, int indexRule, int indexPremise, int indexObj);
  int DLLEXPORT EN_setpremisestatus(EN_ProjectHandle ph, int indexRule, int indexPremise, int status);
  int DLLEXPORT EN_setpremisevalue(EN_ProjectHandle ph, int indexRule, int indexPremise, EN_API_FLOAT_TYPE value);
  int DLLEXPORT EN_gettrueaction(EN_ProjectHandle ph, int indexRule, int indexAction, int *indexLink, int *status, EN_API_FLOAT_TYPE *setting);
  int DLLEXPORT EN_settrueaction(EN_ProjectHandle ph, int indexRule, int indexAction, int indexLink, int status, EN_API_FLOAT_TYPE setting);
  int DLLEXPORT EN_getfalseaction(EN_ProjectHandle ph, int indexRule, int indexAction, int *indexLink, int *status, EN_API_FLOAT_TYPE *setting);
  int DLLEXPORT EN_setfalseaction(EN_ProjectHandle ph, int indexRule, int indexAction, int indexLink, int status, EN_API_FLOAT_TYPE setting);
  int DLLEXPORT EN_getruleID(EN_ProjectHandle ph, int indexRule, char* id);
  int DLLEXPORT EN_addnode(EN_ProjectHandle ph, char *id, EN_NodeType nodeType);
  int DLLEXPORT EN_addlink(EN_ProjectHandle ph, char *id, EN_LinkType linkType, char *fromNode, char *toNode);
  int DLLEXPORT EN_deletenode(EN_ProjectHandle ph, int nodeIndex);
  int DLLEXPORT EN_deletelink(EN_ProjectHandle ph, int linkIndex);
  
#if defined(__cplusplus)
}
#endif

#endif //EPANET2_H<|MERGE_RESOLUTION|>--- conflicted
+++ resolved
@@ -1170,14 +1170,9 @@
    ***************************************************/
   int DLLEXPORT EN_createproject(EN_ProjectHandle *ph);
   int DLLEXPORT EN_deleteproject(EN_ProjectHandle *ph);
-<<<<<<< HEAD
-  
-  int DLLEXPORT EN_runproject(EN_ProjectHandle ph, const char *inpFile, 
-    const char *rptFile, const char *binOutFile, void (*callback) (char *));
-=======
-  int DLLEXPORT EN_runproject(EN_ProjectHandle ph, const char *f1, const char *f2, 
-          const char *f3, void (*pviewprog)(char *));
->>>>>>> bb65170e
+
+  int DLLEXPORT EN_runproject(EN_ProjectHandle ph, const char *f1, 
+    const char *f2, const char *f3, void (*pviewprog)(char *));
 
   void DLLEXPORT EN_clearError(EN_ProjectHandle ph);
   int DLLEXPORT EN_checkError(EN_ProjectHandle ph, char** msg_buffer);
